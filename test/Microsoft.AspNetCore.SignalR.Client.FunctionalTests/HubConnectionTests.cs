// Copyright (c) .NET Foundation. All rights reserved.
// Licensed under the Apache License, Version 2.0. See License.txt in the project root for license information.

using System;
using System.Collections.Generic;
using System.Linq;
using System.Net.Http;
using System.Threading;
using System.Threading.Channels;
using System.Threading.Tasks;
using Microsoft.AspNetCore.Connections;
using Microsoft.AspNetCore.Http.Connections;
using Microsoft.AspNetCore.Http.Connections.Client;
using Microsoft.AspNetCore.SignalR.Internal.Protocol;
using Microsoft.AspNetCore.SignalR.Tests;
using Microsoft.AspNetCore.Testing.xunit;
using Microsoft.Extensions.Logging;
using Microsoft.Extensions.Logging.Testing;
using Xunit;
using Xunit.Abstractions;

namespace Microsoft.AspNetCore.SignalR.Client.FunctionalTests
{
    [CollectionDefinition(Name)]
    public class HubConnectionTestsCollection : ICollectionFixture<ServerFixture<Startup>>
    {
        public const string Name = "EndToEndTests";
    }

    [Collection(HubConnectionTestsCollection.Name)]
    public class HubConnectionTests : LoggedTest
    {
        private readonly ServerFixture<Startup> _serverFixture;
        public HubConnectionTests(ServerFixture<Startup> serverFixture, ITestOutputHelper output)
            : base(output)
        {
            if (serverFixture == null)
            {
                throw new ArgumentNullException(nameof(serverFixture));
            }

            _serverFixture = serverFixture;
        }

        [Theory]
        [MemberData(nameof(HubProtocolsAndTransportsAndHubPaths))]
        public async Task CheckFixedMessage(string protocolName, HttpTransportType transportType, string path)
        {
            var protocol = HubProtocols[protocolName];
            using (StartLog(out var loggerFactory, $"{nameof(CheckFixedMessage)}_{protocol.Name}_{transportType}_{path.TrimStart('/')}"))
            {
                var connection = new HubConnectionBuilder()
                    .WithLoggerFactory(loggerFactory)
                    .WithHubProtocol(protocol)
                    .WithHttpConnection(_serverFixture.Url + path, transportType)
                    .Build();

                try
                {
                    await connection.StartAsync().OrTimeout();

                    var result = await connection.InvokeAsync<string>(nameof(TestHub.HelloWorld)).OrTimeout();

                    Assert.Equal("Hello World!", result);
                }
                catch (Exception ex)
                {
                    loggerFactory.CreateLogger<HubConnectionTests>().LogError(ex, "{ExceptionType} from test", ex.GetType().FullName);
                    throw;
                }
                finally
                {
                    await connection.DisposeAsync().OrTimeout();
                }
            }
        }

        [Theory]
        [MemberData(nameof(HubProtocolsAndTransportsAndHubPaths))]
        public async Task CanSendAndReceiveMessage(string protocolName, HttpTransportType transportType, string path)
        {
            var protocol = HubProtocols[protocolName];
            using (StartLog(out var loggerFactory, $"{nameof(CanSendAndReceiveMessage)}_{protocol.Name}_{transportType}_{path.TrimStart('/')}"))
            {
                const string originalMessage = "SignalR";
                var connection = new HubConnection(GetHttpConnectionFactory(loggerFactory, path, transportType), protocol, loggerFactory);
                try
                {
                    await connection.StartAsync().OrTimeout();

                    var result = await connection.InvokeAsync<string>(nameof(TestHub.Echo), originalMessage).OrTimeout();

                    Assert.Equal(originalMessage, result);
                }
                catch (Exception ex)
                {
                    loggerFactory.CreateLogger<HubConnectionTests>().LogError(ex, "{ExceptionType} from test", ex.GetType().FullName);
                    throw;
                }
                finally
                {
                    await connection.DisposeAsync().OrTimeout();
                }
            }
        }

        [Theory]
        [MemberData(nameof(HubProtocolsAndTransportsAndHubPaths))]
        public async Task CanStopAndStartConnection(string protocolName, HttpTransportType transportType, string path)
        {
            var protocol = HubProtocols[protocolName];
            using (StartLog(out var loggerFactory, LogLevel.Trace, $"{nameof(CanStopAndStartConnection)}_{protocol.Name}_{transportType}_{path.TrimStart('/')}"))
            {
                const string originalMessage = "SignalR";
                var connection = new HubConnection(GetHttpConnectionFactory(loggerFactory, path, transportType), protocol, loggerFactory);
                try
                {
                    await connection.StartAsync().OrTimeout();
                    var result = await connection.InvokeAsync<string>(nameof(TestHub.Echo), originalMessage).OrTimeout();
                    Assert.Equal(originalMessage, result);
                    await connection.StopAsync().OrTimeout();
                    await connection.StartAsync().OrTimeout();
                    result = await connection.InvokeAsync<string>(nameof(TestHub.Echo), originalMessage).OrTimeout();
                    Assert.Equal(originalMessage, result);
                }
                catch (Exception ex)
                {
                    loggerFactory.CreateLogger<HubConnectionTests>().LogError(ex, "{ExceptionType} from test", ex.GetType().FullName);
                    throw;
                }
                finally
                {
                    await connection.DisposeAsync().OrTimeout();
                }
            }
        }

        [Theory]
        [MemberData(nameof(HubProtocolsAndTransportsAndHubPaths))]
        public async Task CanStartConnectionFromClosedEvent(string protocolName, HttpTransportType transportType, string path)
        {
            var protocol = HubProtocols[protocolName];
            using (StartLog(out var loggerFactory, LogLevel.Trace, $"{nameof(CanStartConnectionFromClosedEvent)}_{protocol.Name}_{transportType}_{path.TrimStart('/')}"))
            {
                var logger = loggerFactory.CreateLogger<HubConnectionTests>();
                const string originalMessage = "SignalR";

                var connection = new HubConnection(GetHttpConnectionFactory(loggerFactory, "/default", transportType), new JsonHubProtocol(), loggerFactory);
                var restartTcs = new TaskCompletionSource<object>();
                connection.Closed += async e =>
                {
                    logger.LogInformation("Closed event triggered");
                    if (!restartTcs.Task.IsCompleted)
                    {
                        logger.LogInformation("Restarting connection");
                        await connection.StartAsync().OrTimeout();
                        logger.LogInformation("Restarted connection");
                        restartTcs.SetResult(null);
                    }
                };

                try
                {
                    await connection.StartAsync().OrTimeout();
                    var result = await connection.InvokeAsync<string>(nameof(TestHub.Echo), originalMessage).OrTimeout();
                    Assert.Equal(originalMessage, result);

                    logger.LogInformation("Stopping connection");
                    await connection.StopAsync().OrTimeout();

                    logger.LogInformation("Waiting for reconnect");
                    await restartTcs.Task.OrTimeout();
                    logger.LogInformation("Reconnection complete");

                    result = await connection.InvokeAsync<string>(nameof(TestHub.Echo), originalMessage).OrTimeout();
                    Assert.Equal(originalMessage, result);

                }
                catch (Exception ex)
                {
                    loggerFactory.CreateLogger<HubConnectionTests>().LogError(ex, "{ExceptionType} from test", ex.GetType().FullName);
                    throw;
                }
                finally
                {
                    await connection.DisposeAsync().OrTimeout();
                }
            }
        }

        private Func<IConnection> GetHttpConnectionFactory(ILoggerFactory loggerFactory, string path, HttpTransportType transportType)
        {
            return () => new HttpConnection(new Uri(_serverFixture.Url + path), transportType, loggerFactory);
        }

        [Theory]
        [MemberData(nameof(HubProtocolsAndTransportsAndHubPaths))]
        public async Task MethodsAreCaseInsensitive(string protocolName, HttpTransportType transportType, string path)
        {
            var protocol = HubProtocols[protocolName];
            using (StartLog(out var loggerFactory, $"{nameof(MethodsAreCaseInsensitive)}_{protocol.Name}_{transportType}_{path.TrimStart('/')}"))
            {
                const string originalMessage = "SignalR";
                var uriString = "http://test/" + path;
                var connection = new HubConnection(GetHttpConnectionFactory(loggerFactory, path, transportType), protocol, loggerFactory);
                try
                {
                    await connection.StartAsync().OrTimeout();

                    var result = await connection.InvokeAsync<string>(nameof(TestHub.Echo).ToLowerInvariant(), originalMessage).OrTimeout();

                    Assert.Equal(originalMessage, result);
                }
                catch (Exception ex)
                {
                    loggerFactory.CreateLogger<HubConnectionTests>().LogError(ex, "{ExceptionType} from test", ex.GetType().FullName);
                    throw;
                }
                finally
                {
                    await connection.DisposeAsync().OrTimeout();
                }
            }
        }

        [Theory]
        [MemberData(nameof(HubProtocolsAndTransportsAndHubPaths))]
        public async Task CanInvokeClientMethodFromServer(string protocolName, HttpTransportType transportType, string path)
        {
            var protocol = HubProtocols[protocolName];
            using (StartLog(out var loggerFactory, LogLevel.Trace, $"{nameof(CanInvokeClientMethodFromServer)}_{protocol.Name}_{transportType}_{path.TrimStart('/')}"))
            {
                const string originalMessage = "SignalR";

                var connection = new HubConnection(GetHttpConnectionFactory(loggerFactory, path, transportType), protocol, loggerFactory);
                try
                {
                    await connection.StartAsync().OrTimeout();

                    var tcs = new TaskCompletionSource<string>();
                    connection.On<string>("Echo", tcs.SetResult);

                    await connection.InvokeAsync("CallEcho", originalMessage).OrTimeout();

                    Assert.Equal(originalMessage, await tcs.Task.OrTimeout());
                }
                catch (Exception ex)
                {
                    loggerFactory.CreateLogger<HubConnectionTests>().LogError(ex, "{ExceptionType} from test", ex.GetType().FullName);
                    throw;
                }
                finally
                {
                    await connection.DisposeAsync().OrTimeout();
                }
            }
        }

        [Theory]
        [MemberData(nameof(HubProtocolsAndTransportsAndHubPaths))]
        public async Task InvokeNonExistantClientMethodFromServer(string protocolName, HttpTransportType transportType, string path)
        {
            var protocol = HubProtocols[protocolName];
            using (StartLog(out var loggerFactory, LogLevel.Trace, $"{nameof(InvokeNonExistantClientMethodFromServer)}_{protocol.Name}_{transportType}_{path.TrimStart('/')}"))
            {
                var connection = new HubConnection(GetHttpConnectionFactory(loggerFactory, path, transportType), protocol, loggerFactory);
                var closeTcs = new TaskCompletionSource<object>();
                connection.Closed += e =>
                {
                    if (e != null)
                    {
                        closeTcs.SetException(e);
                    }
                    else
                    {
                        closeTcs.SetResult(null);
                    }
                };

                try
                {
                    await connection.StartAsync().OrTimeout();
                    await connection.InvokeAsync("CallHandlerThatDoesntExist").OrTimeout();
                    await connection.DisposeAsync().OrTimeout();
                    await closeTcs.Task.OrTimeout();
                }
                catch (Exception ex)
                {
                    loggerFactory.CreateLogger<HubConnectionTests>().LogError(ex, "{ExceptionType} during test: {Message}", ex.GetType().Name, ex.Message);
                    throw;
                }
                finally
                {
                    await connection.DisposeAsync().OrTimeout();
                }
            }
        }

        [Theory]
        [MemberData(nameof(HubProtocolsAndTransportsAndHubPaths))]
        public async Task CanStreamClientMethodFromServer(string protocolName, HttpTransportType transportType, string path)
        {
            var protocol = HubProtocols[protocolName];
            using (StartLog(out var loggerFactory, LogLevel.Trace, $"{nameof(CanStreamClientMethodFromServer)}_{protocol.Name}_{transportType}_{path.TrimStart('/')}"))
            {
                var connection = new HubConnection(GetHttpConnectionFactory(loggerFactory, path, transportType), protocol, loggerFactory);
                try
                {
                    await connection.StartAsync().OrTimeout();

                    var channel = await connection.StreamAsChannelAsync<int>("Stream", 5).OrTimeout();
                    var results = await channel.ReadAllAsync().OrTimeout();

                    Assert.Equal(new[] { 0, 1, 2, 3, 4 }, results.ToArray());
                }
                catch (Exception ex)
                {
                    loggerFactory.CreateLogger<HubConnectionTests>().LogError(ex, "{ExceptionType} from test", ex.GetType().FullName);
                    throw;
                }
                finally
                {
                    await connection.DisposeAsync().OrTimeout();
                }
            }
        }

        [Theory]
        [MemberData(nameof(HubProtocolsAndTransportsAndHubPaths))]
        public async Task CanCloseStreamMethodEarly(string protocolName, HttpTransportType transportType, string path)
        {
            var protocol = HubProtocols[protocolName];
            using (StartLog(out var loggerFactory, $"{nameof(CanCloseStreamMethodEarly)}_{protocol.Name}_{transportType}_{path.TrimStart('/')}"))
            {
                var connection = new HubConnection(GetHttpConnectionFactory(loggerFactory, path, transportType), protocol, loggerFactory);
                try
                {
                    await connection.StartAsync().OrTimeout();

                    var cts = new CancellationTokenSource();

                    var channel = await connection.StreamAsChannelAsync<int>("Stream", 1000, cts.Token).OrTimeout();

                    // Wait for the server to start streaming items
                    await channel.WaitToReadAsync().AsTask().OrTimeout();

                    cts.Cancel();

                    var results = await channel.ReadAllAsync(suppressExceptions: true).OrTimeout();

                    Assert.True(results.Count > 0 && results.Count < 1000);

                    // We should have been canceled.
                    await Assert.ThrowsAsync<TaskCanceledException>(() => channel.Completion);
                }
                catch (Exception ex)
                {
                    loggerFactory.CreateLogger<HubConnectionTests>().LogError(ex, "{ExceptionType} from test", ex.GetType().FullName);
                    throw;
                }
                finally
                {
                    await connection.DisposeAsync().OrTimeout();
                }
            }
        }

        [Theory]
        [MemberData(nameof(HubProtocolsAndTransportsAndHubPaths))]
        public async Task StreamDoesNotStartIfTokenAlreadyCanceled(string protocolName, HttpTransportType transportType, string path)
        {
            var protocol = HubProtocols[protocolName];
            using (StartLog(out var loggerFactory, LogLevel.Trace, $"{nameof(StreamDoesNotStartIfTokenAlreadyCanceled)}_{protocol.Name}_{transportType}_{path.TrimStart('/')}"))
            {
                var connection =
                    new HubConnection(
                        GetHttpConnectionFactory(loggerFactory, path, transportType), protocol,
                        loggerFactory);
                try
                {
                    await connection.StartAsync().OrTimeout();

                    var cts = new CancellationTokenSource();
                    cts.Cancel();

                    var channel = await connection.StreamAsChannelAsync<int>("Stream", 5, cts.Token).OrTimeout();

                    await Assert.ThrowsAnyAsync<OperationCanceledException>(() =>
                        channel.WaitToReadAsync().AsTask().OrTimeout());
                }
                catch (Exception ex)
                {
                    loggerFactory.CreateLogger<HubConnectionTests>().LogError(ex, "{ExceptionType} from test", ex.GetType().FullName);
                    throw;
                }
                finally
                {
                    await connection.DisposeAsync().OrTimeout();
                }
            }
        }

        [Theory]
        [MemberData(nameof(HubProtocolsAndTransportsAndHubPaths))]
        public async Task ExceptionFromStreamingSentToClient(string protocolName, HttpTransportType transportType, string path)
        {
            var protocol = HubProtocols[protocolName];
            using (StartLog(out var loggerFactory, $"{nameof(ExceptionFromStreamingSentToClient)}_{protocol.Name}_{transportType}_{path.TrimStart('/')}"))
            {
                var connection = new HubConnection(GetHttpConnectionFactory(loggerFactory, path, transportType), protocol, loggerFactory);
                try
                {
                    await connection.StartAsync().OrTimeout();
                    var channel = await connection.StreamAsChannelAsync<int>("StreamException").OrTimeout();

                    var ex = await Assert.ThrowsAsync<HubException>(() => channel.ReadAllAsync().OrTimeout());
                    Assert.Equal("An unexpected error occurred invoking 'StreamException' on the server. InvalidOperationException: Error occurred while streaming.", ex.Message);
                }
                catch (Exception ex)
                {
                    loggerFactory.CreateLogger<HubConnectionTests>().LogError(ex, "{ExceptionType} from test", ex.GetType().FullName);
                    throw;
                }
                finally
                {
                    await connection.DisposeAsync().OrTimeout();
                }
            }
        }

        [Theory]
        [MemberData(nameof(HubProtocolsAndTransportsAndHubPaths))]
        public async Task ServerThrowsHubExceptionIfHubMethodCannotBeResolved(string hubProtocolName, HttpTransportType transportType, string hubPath)
        {
            var hubProtocol = HubProtocols[hubProtocolName];
            using (StartLog(out var loggerFactory, $"{nameof(ServerThrowsHubExceptionIfHubMethodCannotBeResolved)}_{hubProtocol.Name}_{transportType}_{hubPath.TrimStart('/')}"))
            {
                var connection = new HubConnection(GetHttpConnectionFactory(loggerFactory, hubPath, transportType), hubProtocol, loggerFactory);
                try
                {
                    await connection.StartAsync().OrTimeout();

                    var ex = await Assert.ThrowsAsync<HubException>(() => connection.InvokeAsync("!@#$%")).OrTimeout();
                    Assert.Equal("Unknown hub method '!@#$%'", ex.Message);
                }
                catch (Exception ex)
                {
                    loggerFactory.CreateLogger<HubConnectionTests>().LogError(ex, "{ExceptionType} from test", ex.GetType().FullName);
                    throw;
                }
                finally
                {
                    await connection.DisposeAsync().OrTimeout();
                }
            }
        }

        [Theory]
        [MemberData(nameof(HubProtocolsAndTransportsAndHubPaths))]
        public async Task ServerThrowsHubExceptionOnHubMethodArgumentCountMismatch(string hubProtocolName, HttpTransportType transportType, string hubPath)
        {
            var hubProtocol = HubProtocols[hubProtocolName];
            using (StartLog(out var loggerFactory, $"{nameof(ServerThrowsHubExceptionOnHubMethodArgumentCountMismatch)}_{hubProtocol.Name}_{transportType}_{hubPath.TrimStart('/')}"))
            {
                var connection = new HubConnection(GetHttpConnectionFactory(loggerFactory, hubPath, transportType), hubProtocol, loggerFactory);
                try
                {
                    await connection.StartAsync().OrTimeout();

                    var ex = await Assert.ThrowsAsync<HubException>(() => connection.InvokeAsync("Echo", "p1", 42)).OrTimeout();
                    Assert.Equal("Failed to invoke 'Echo' due to an error on the server. InvalidDataException: Invocation provides 2 argument(s) but target expects 1.", ex.Message);
                }
                catch (Exception ex)
                {
                    loggerFactory.CreateLogger<HubConnectionTests>().LogError(ex, "{ExceptionType} from test", ex.GetType().FullName);
                    throw;
                }
                finally
                {
                    await connection.DisposeAsync().OrTimeout();
                }
            }
        }

        [Theory]
        [MemberData(nameof(HubProtocolsAndTransportsAndHubPaths))]
        public async Task ServerThrowsHubExceptionOnHubMethodArgumentTypeMismatch(string hubProtocolName, HttpTransportType transportType, string hubPath)
        {
            var hubProtocol = HubProtocols[hubProtocolName];
            using (StartLog(out var loggerFactory, $"{nameof(ServerThrowsHubExceptionOnHubMethodArgumentTypeMismatch)}_{hubProtocol.Name}_{transportType}_{hubPath.TrimStart('/')}"))
            {
                var connection = new HubConnection(GetHttpConnectionFactory(loggerFactory, hubPath, transportType), hubProtocol, loggerFactory);
                try
                {
                    await connection.StartAsync().OrTimeout();

                    var ex = await Assert.ThrowsAsync<HubException>(() => connection.InvokeAsync("Echo", new int[] { 42 })).OrTimeout();
                    Assert.StartsWith("Failed to invoke 'Echo' due to an error on the server.", ex.Message);
                }
                catch (Exception ex)
                {
                    loggerFactory.CreateLogger<HubConnectionTests>().LogError(ex, "{ExceptionType} from test", ex.GetType().FullName);
                    throw;
                }
                finally
                {
                    await connection.DisposeAsync().OrTimeout();
                }
            }
        }

        [Theory]
        [MemberData(nameof(HubProtocolsAndTransportsAndHubPaths))]
        public async Task ServerThrowsHubExceptionIfStreamingHubMethodCannotBeResolved(string hubProtocolName, HttpTransportType transportType, string hubPath)
        {
            var hubProtocol = HubProtocols[hubProtocolName];
            using (StartLog(out var loggerFactory, $"{nameof(ServerThrowsHubExceptionIfStreamingHubMethodCannotBeResolved)}_{hubProtocol.Name}_{transportType}_{hubPath.TrimStart('/')}"))
            {
                var connection = new HubConnection(GetHttpConnectionFactory(loggerFactory, hubPath, transportType), hubProtocol, loggerFactory);
                try
                {
                    await connection.StartAsync().OrTimeout();

                    var channel = await connection.StreamAsChannelAsync<int>("!@#$%");
                    var ex = await Assert.ThrowsAsync<HubException>(() => channel.ReadAllAsync().OrTimeout());
                    Assert.Equal("Unknown hub method '!@#$%'", ex.Message);
                }
                catch (Exception ex)
                {
                    loggerFactory.CreateLogger<HubConnectionTests>().LogError(ex, "{ExceptionType} from test", ex.GetType().FullName);
                    throw;
                }
                finally
                {
                    await connection.DisposeAsync().OrTimeout();
                }
            }
        }

        [Theory]
        [MemberData(nameof(HubProtocolsAndTransportsAndHubPaths))]
        public async Task ServerThrowsHubExceptionOnStreamingHubMethodArgumentCountMismatch(string hubProtocolName, HttpTransportType transportType, string hubPath)
        {
            var hubProtocol = HubProtocols[hubProtocolName];
            using (StartLog(out var loggerFactory, $"{nameof(ServerThrowsHubExceptionOnStreamingHubMethodArgumentCountMismatch)}_{hubProtocol.Name}_{transportType}_{hubPath.TrimStart('/')}"))
            {
                loggerFactory.AddConsole(LogLevel.Trace);
                var connection = new HubConnection(GetHttpConnectionFactory(loggerFactory, hubPath, transportType), hubProtocol, loggerFactory);
                try
                {
                    await connection.StartAsync().OrTimeout();

                    var channel = await connection.StreamAsChannelAsync<int>("Stream", 42, 42);
                    var ex = await Assert.ThrowsAsync<HubException>(() => channel.ReadAllAsync().OrTimeout());
                    Assert.Equal("Failed to invoke 'Stream' due to an error on the server. InvalidDataException: Invocation provides 2 argument(s) but target expects 1.", ex.Message);
                }
                catch (Exception ex)
                {
                    loggerFactory.CreateLogger<HubConnectionTests>().LogError(ex, "{ExceptionType} from test", ex.GetType().FullName);
                    throw;
                }
                finally
                {
                    await connection.DisposeAsync().OrTimeout();
                }
            }
        }

        [Theory]
        [MemberData(nameof(HubProtocolsAndTransportsAndHubPaths))]
        public async Task ServerThrowsHubExceptionOnStreamingHubMethodArgumentTypeMismatch(string hubProtocolName, HttpTransportType transportType, string hubPath)
        {
            var hubProtocol = HubProtocols[hubProtocolName];
            using (StartLog(out var loggerFactory, $"{nameof(ServerThrowsHubExceptionOnStreamingHubMethodArgumentTypeMismatch)}_{hubProtocol.Name}_{transportType}_{hubPath.TrimStart('/')}"))
            {
                var connection = new HubConnection(GetHttpConnectionFactory(loggerFactory, hubPath, transportType), hubProtocol, loggerFactory);
                try
                {
                    await connection.StartAsync().OrTimeout();

                    var channel = await connection.StreamAsChannelAsync<int>("Stream", "xyz");
                    var ex = await Assert.ThrowsAsync<HubException>(() => channel.ReadAllAsync().OrTimeout());
                    Assert.Equal("Failed to invoke 'Stream' due to an error on the server. InvalidDataException: Error binding arguments. Make sure that the types of the provided values match the types of the hub method being invoked.", ex.Message);
                }
                catch (Exception ex)
                {
                    loggerFactory.CreateLogger<HubConnectionTests>().LogError(ex, "{ExceptionType} from test", ex.GetType().FullName);
                    throw;
                }
                finally
                {
                    await connection.DisposeAsync().OrTimeout();
                }
            }
        }

        [Theory]
        [MemberData(nameof(HubProtocolsAndTransportsAndHubPaths))]
        public async Task ServerThrowsHubExceptionIfNonStreamMethodInvokedWithStreamAsync(string hubProtocolName, HttpTransportType transportType, string hubPath)
        {
            var hubProtocol = HubProtocols[hubProtocolName];
            using (StartLog(out var loggerFactory, $"{nameof(ServerThrowsHubExceptionIfNonStreamMethodInvokedWithStreamAsync)}_{hubProtocol.Name}_{transportType}_{hubPath.TrimStart('/')}"))
            {
                var connection = new HubConnection(GetHttpConnectionFactory(loggerFactory, hubPath, transportType), hubProtocol, loggerFactory);
                try
                {
                    await connection.StartAsync().OrTimeout();
                    var channel = await connection.StreamAsChannelAsync<int>("HelloWorld").OrTimeout();
                    var ex = await Assert.ThrowsAsync<HubException>(() => channel.ReadAllAsync()).OrTimeout();
                    Assert.Equal("The client attempted to invoke the non-streaming 'HelloWorld' method in a streaming fashion.", ex.Message);
                }
                catch (Exception ex)
                {
                    loggerFactory.CreateLogger<HubConnectionTests>().LogError(ex, "{ExceptionType} from test", ex.GetType().FullName);
                    throw;
                }
                finally
                {
                    await connection.DisposeAsync().OrTimeout();
                }
            }
        }

        [Theory]
        [MemberData(nameof(HubProtocolsAndTransportsAndHubPaths))]
        public async Task ServerThrowsHubExceptionIfStreamMethodInvokedWithInvoke(string hubProtocolName, HttpTransportType transportType, string hubPath)
        {
            var hubProtocol = HubProtocols[hubProtocolName];
            using (StartLog(out var loggerFactory, $"{nameof(ServerThrowsHubExceptionIfStreamMethodInvokedWithInvoke)}_{hubProtocol.Name}_{transportType}_{hubPath.TrimStart('/')}"))
            {
                var connection = new HubConnection(GetHttpConnectionFactory(loggerFactory, hubPath, transportType), hubProtocol, loggerFactory);
                try
                {
                    await connection.StartAsync().OrTimeout();

                    var ex = await Assert.ThrowsAsync<HubException>(() => connection.InvokeAsync("Stream", 3)).OrTimeout();
                    Assert.Equal("The client attempted to invoke the streaming 'Stream' method in a non-streaming fashion.", ex.Message);
                }
                catch (Exception ex)
                {
                    loggerFactory.CreateLogger<HubConnectionTests>().LogError(ex, "{ExceptionType} from test", ex.GetType().FullName);
                    throw;
                }
                finally
                {
                    await connection.DisposeAsync().OrTimeout();
                }
            }
        }

        [Theory]
        [MemberData(nameof(HubProtocolsAndTransportsAndHubPaths))]
        public async Task ServerThrowsHubExceptionIfBuildingAsyncEnumeratorIsNotPossible(string hubProtocolName, HttpTransportType transportType, string hubPath)
        {
            var hubProtocol = HubProtocols[hubProtocolName];
            using (StartLog(out var loggerFactory, $"{nameof(ServerThrowsHubExceptionIfBuildingAsyncEnumeratorIsNotPossible)}_{hubProtocol.Name}_{transportType}_{hubPath.TrimStart('/')}"))
            {
                var connection = new HubConnection(GetHttpConnectionFactory(loggerFactory, hubPath, transportType), hubProtocol, loggerFactory);
                try
                {
                    await connection.StartAsync().OrTimeout();
                    var channel = await connection.StreamAsChannelAsync<int>("StreamBroken").OrTimeout();
                    var ex = await Assert.ThrowsAsync<HubException>(() => channel.ReadAllAsync()).OrTimeout();
                    Assert.Equal("The value returned by the streaming method 'StreamBroken' is null, does not implement the IObservable<> interface or is not a ReadableChannel<>.", ex.Message);
                }
                catch (Exception ex)
                {
                    loggerFactory.CreateLogger<HubConnectionTests>().LogError(ex, "{ExceptionType} from test", ex.GetType().FullName);
                    throw;
                }
                finally
                {
                    await connection.DisposeAsync().OrTimeout();
                }
            }
        }

        [Theory]
        [MemberData(nameof(TransportTypes))]
        public async Task ClientCanUseJwtBearerTokenForAuthentication(HttpTransportType transportType)
        {
            using (StartLog(out var loggerFactory, $"{nameof(ClientCanUseJwtBearerTokenForAuthentication)}_{transportType}"))
            {
                var httpResponse = await new HttpClient().GetAsync(_serverFixture.Url + "/generateJwtToken");
                httpResponse.EnsureSuccessStatusCode();
                var token = await httpResponse.Content.ReadAsStringAsync();

                var hubConnection = new HubConnectionBuilder()
                    .WithLoggerFactory(loggerFactory)
                    .WithHttpConnection(_serverFixture.Url + "/authorizedhub", transportType, options =>
                    {
                        options.AccessTokenFactory = () => token;
                    })
                    .Build();
                try
                {
                    await hubConnection.StartAsync().OrTimeout();
                    var message = await hubConnection.InvokeAsync<string>(nameof(TestHub.Echo), "Hello, World!").OrTimeout();
                    Assert.Equal("Hello, World!", message);
                }
                catch (Exception ex)
                {
                    loggerFactory.CreateLogger<HubConnectionTests>().LogError(ex, "{ExceptionType} from test", ex.GetType().FullName);
                    throw;
                }
                finally
                {
                    await hubConnection.DisposeAsync().OrTimeout();
                }
            }
        }

        [Theory]
        [MemberData(nameof(TransportTypes))]
        public async Task ClientCanSendHeaders(HttpTransportType transportType)
        {
            using (StartLog(out var loggerFactory, $"{nameof(ClientCanSendHeaders)}_{transportType}"))
            {
                var hubConnection = new HubConnectionBuilder()
                    .WithLoggerFactory(loggerFactory)
                    .WithHttpConnection(_serverFixture.Url + "/default", transportType, options =>
                    {
                        options.AddHeader("X-test", "42");
                        options.AddHeader("X-42", "test");
                    })
                    .Build();
                try
                {
                    await hubConnection.StartAsync().OrTimeout();
                    var headerValues = await hubConnection.InvokeAsync<string[]>(nameof(TestHub.GetHeaderValues), new object[] { new[] { "X-test", "X-42" } }).OrTimeout();
                    Assert.Equal(new[] { "42", "test" }, headerValues);
                }
                catch (Exception ex)
                {
                    loggerFactory.CreateLogger<HubConnectionTests>().LogError(ex, "{ExceptionType} from test", ex.GetType().FullName);
                    throw;
                }
                finally
                {
                    await hubConnection.DisposeAsync().OrTimeout();
                }
            }
        }

        [ConditionalFact]
        [WebSocketsSupportedCondition]
        public async Task WebSocketOptionsAreApplied()
        {
            using (StartLog(out var loggerFactory, $"{nameof(WebSocketOptionsAreApplied)}"))
            {
                // System.Net has a TransportType type which means we need to fully-qualify this rather than 'use' the namespace
                var cookieJar = new System.Net.CookieContainer();
                cookieJar.Add(new System.Net.Cookie("Foo", "Bar", "/", new Uri(_serverFixture.Url).Host));

                var hubConnection = new HubConnectionBuilder()
<<<<<<< HEAD
=======
                    .WithUrl(_serverFixture.Url + "/default")
                    .WithTransport(HttpTransportType.WebSockets)
>>>>>>> ba0131a7
                    .WithLoggerFactory(loggerFactory)
                    .WithHttpConnection(_serverFixture.Url + "/default", TransportType.WebSockets, options =>
                    {
                        options.WebSocketOptions = o => o.Cookies = cookieJar;
                    })
                    .Build();
                try
                {
                    await hubConnection.StartAsync().OrTimeout();
                    var cookieValue = await hubConnection.InvokeAsync<string>(nameof(TestHub.GetCookieValue), new object[] { "Foo" }).OrTimeout();
                    Assert.Equal("Bar", cookieValue);
                }
                catch (Exception ex)
                {
                    loggerFactory.CreateLogger<HubConnectionTests>().LogError(ex, "{ExceptionType} from test", ex.GetType().FullName);
                    throw;
                }
                finally
                {
                    await hubConnection.DisposeAsync().OrTimeout();
                }
            }
        }

        [Theory]
        [MemberData(nameof(TransportTypes))]
        public async Task CheckHttpConnectionFeatures(HttpTransportType transportType)
        {
            using (StartLog(out var loggerFactory, $"{nameof(CheckHttpConnectionFeatures)}_{transportType}"))
            {
                var hubConnection = new HubConnectionBuilder()
                    .WithLoggerFactory(loggerFactory)
                    .WithHttpConnection(_serverFixture.Url + "/default", transportType)
                    .Build();
                try
                {
                    await hubConnection.StartAsync().OrTimeout();

                    var features = await hubConnection.InvokeAsync<object[]>(nameof(TestHub.GetIHttpConnectionFeatureProperties)).OrTimeout();
                    var localPort = (Int64)features[0];
                    var remotePort = (Int64)features[1];
                    var localIP = (string)features[2];
                    var remoteIP = (string)features[3];

                    Assert.True(localPort > 0L);
                    Assert.True(remotePort > 0L);
                    Assert.Equal("127.0.0.1", localIP);
                    Assert.Equal("127.0.0.1", remoteIP);
                }
                catch (Exception ex)
                {
                    loggerFactory.CreateLogger<HubConnectionTests>().LogError(ex, "{ExceptionType} from test", ex.GetType().FullName);
                    throw;
                }
                finally
                {
                    await hubConnection.DisposeAsync().OrTimeout();
                }
            }
        }

        [Fact]
        public async Task NegotiationSkipsServerSentEventsWhenUsingBinaryProtocol()
        {
            using (StartLog(out var loggerFactory))
            {
                var hubConnection = new HubConnectionBuilder()
                    .WithLoggerFactory(loggerFactory)
                    .WithHubProtocol(new MessagePackHubProtocol())
                    .WithHttpConnection(_serverFixture.Url + "/default-nowebsockets")
                    .Build();
                try
                {
                    await hubConnection.StartAsync().OrTimeout();

                    var transport = await hubConnection.InvokeAsync<HttpTransportType>(nameof(TestHub.GetActiveTransportName)).OrTimeout();
                    Assert.Equal(HttpTransportType.LongPolling, transport);
                }
                catch (Exception ex)
                {
                    loggerFactory.CreateLogger<HubConnectionTests>().LogError(ex, "{ExceptionType} from test", ex.GetType().FullName);
                    throw;
                }
                finally
                {
                    await hubConnection.DisposeAsync().OrTimeout();
                }
            }
        }

        public static IEnumerable<object[]> HubProtocolsAndTransportsAndHubPaths
        {
            get
            {
                foreach (var protocol in HubProtocols)
                {
                    foreach (var transport in TransportTypes().SelectMany(t => t).Cast<HttpTransportType>())
                    {
                        foreach (var hubPath in HubPaths)
                        {
                            if (!(protocol.Value is MessagePackHubProtocol) || transport != HttpTransportType.ServerSentEvents)
                            {
                                yield return new object[] { protocol.Key, transport, hubPath };
                            }
                        }
                    }
                }
            }
        }

        // This list excludes "special" hub paths like "default-nowebsockets" which exist for specific tests.
        public static string[] HubPaths = new[] { "/default", "/dynamic", "/hubT" };

        public static Dictionary<string, IHubProtocol> HubProtocols =>
            new Dictionary<string, IHubProtocol>
            {
                { "json", new JsonHubProtocol() },
                { "messagepack", new MessagePackHubProtocol() },
            };

        public static IEnumerable<object[]> TransportTypes()
        {
            if (TestHelpers.IsWebSocketsSupported())
            {
                yield return new object[] { HttpTransportType.WebSockets };
            }
            yield return new object[] { HttpTransportType.ServerSentEvents };
            yield return new object[] { HttpTransportType.LongPolling };
        }
    }
}<|MERGE_RESOLUTION|>--- conflicted
+++ resolved
@@ -748,18 +748,13 @@
         {
             using (StartLog(out var loggerFactory, $"{nameof(WebSocketOptionsAreApplied)}"))
             {
-                // System.Net has a TransportType type which means we need to fully-qualify this rather than 'use' the namespace
+                // System.Net has a HttpTransportType type which means we need to fully-qualify this rather than 'use' the namespace
                 var cookieJar = new System.Net.CookieContainer();
                 cookieJar.Add(new System.Net.Cookie("Foo", "Bar", "/", new Uri(_serverFixture.Url).Host));
 
                 var hubConnection = new HubConnectionBuilder()
-<<<<<<< HEAD
-=======
-                    .WithUrl(_serverFixture.Url + "/default")
-                    .WithTransport(HttpTransportType.WebSockets)
->>>>>>> ba0131a7
                     .WithLoggerFactory(loggerFactory)
-                    .WithHttpConnection(_serverFixture.Url + "/default", TransportType.WebSockets, options =>
+                    .WithHttpConnection(_serverFixture.Url + "/default", HttpTransportType.WebSockets, options =>
                     {
                         options.WebSocketOptions = o => o.Cookies = cookieJar;
                     })
