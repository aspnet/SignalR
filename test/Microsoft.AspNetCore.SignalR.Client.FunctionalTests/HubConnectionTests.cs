// Copyright (c) .NET Foundation. All rights reserved.
// Licensed under the Apache License, Version 2.0. See License.txt in the project root for license information.

using System;
using System.Collections.Generic;
using System.Linq;
using System.Net.Http;
using System.Threading;
using System.Threading.Channels;
using System.Threading.Tasks;
using Microsoft.AspNetCore.Connections;
using Microsoft.AspNetCore.Http.Connections;
using Microsoft.AspNetCore.Http.Connections.Client;
using Microsoft.AspNetCore.SignalR.Protocol;
using Microsoft.AspNetCore.SignalR.Tests;
using Microsoft.AspNetCore.Testing.xunit;
using Microsoft.Extensions.DependencyInjection;
using Microsoft.Extensions.Logging;
using Microsoft.Extensions.Logging.Testing;
using Xunit;
using Xunit.Abstractions;

namespace Microsoft.AspNetCore.SignalR.Client.FunctionalTests
{
    [CollectionDefinition(Name)]
    public class HubConnectionTestsCollection : ICollectionFixture<ServerFixture<Startup>>
    {
        public const string Name = "EndToEndTests";
    }

    [Collection(HubConnectionTestsCollection.Name)]
    public class HubConnectionTests : LoggedTest
    {
        private readonly ServerFixture<Startup> _serverFixture;
        public HubConnectionTests(ServerFixture<Startup> serverFixture, ITestOutputHelper output)
            : base(output)
        {
            if (serverFixture == null)
            {
                throw new ArgumentNullException(nameof(serverFixture));
            }

            _serverFixture = serverFixture;
        }

        private HubConnection CreateHubConnection(
            string path = null,
            HttpTransportType? transportType = null,
            IHubProtocol protocol = null,
            ILoggerFactory loggerFactory = null)
        {
            var hubConnectionBuilder = new HubConnectionBuilder();
            hubConnectionBuilder.Services.AddSingleton(protocol);
            hubConnectionBuilder.WithLoggerFactory(loggerFactory);
<<<<<<< HEAD

            var delegateConnectionFactory = new DelegateConnectionFactory(GetHttpConnectionFactory(loggerFactory, path, transportType ?? HttpTransportType.LongPolling | HttpTransportType.WebSockets | HttpTransportType.ServerSentEvents));
            hubConnectionBuilder.Services.AddSingleton<IConnectionFactory>(delegateConnectionFactory);
=======
            hubConnectionBuilder.WithConnectionFactory(GetHttpConnectionFactory(loggerFactory, path, transportType ?? HttpTransportType.LongPolling | HttpTransportType.WebSockets | HttpTransportType.ServerSentEvents),
                                                       connection => ((HttpConnection)connection).DisposeAsync());
>>>>>>> 3f0a6ebc

            return hubConnectionBuilder.Build();
        }

        private Func<TransferFormat, Task<ConnectionContext>> GetHttpConnectionFactory(ILoggerFactory loggerFactory, string path, HttpTransportType transportType)
        {
            return async format =>
            {
                var connection = new HttpConnection(new Uri(_serverFixture.Url + path), transportType, loggerFactory);
                await connection.StartAsync(format);
                return connection;
            };
        }

        [Theory]
        [MemberData(nameof(HubProtocolsAndTransportsAndHubPaths))]
        public async Task CheckFixedMessage(string protocolName, HttpTransportType transportType, string path)
        {
            var protocol = HubProtocols[protocolName];
            using (StartLog(out var loggerFactory, $"{nameof(CheckFixedMessage)}_{protocol.Name}_{transportType}_{path.TrimStart('/')}"))
            {
                var connectionBuilder = new HubConnectionBuilder()
                    .WithLoggerFactory(loggerFactory)
                    .WithUrl(_serverFixture.Url + path, transportType);
                connectionBuilder.Services.AddSingleton(protocol);

                var connection = connectionBuilder.Build();

                try
                {
                    await connection.StartAsync().OrTimeout();

                    var result = await connection.InvokeAsync<string>(nameof(TestHub.HelloWorld)).OrTimeout();

                    Assert.Equal("Hello World!", result);
                }
                catch (Exception ex)
                {
                    loggerFactory.CreateLogger<HubConnectionTests>().LogError(ex, "{ExceptionType} from test", ex.GetType().FullName);
                    throw;
                }
                finally
                {
                    await connection.DisposeAsync().OrTimeout();
                }
            }
        }

        [Theory]
        [MemberData(nameof(HubProtocolsAndTransportsAndHubPaths))]
        public async Task CanSendAndReceiveMessage(string protocolName, HttpTransportType transportType, string path)
        {
            var protocol = HubProtocols[protocolName];
            using (StartLog(out var loggerFactory, $"{nameof(CanSendAndReceiveMessage)}_{protocol.Name}_{transportType}_{path.TrimStart('/')}"))
            {
                const string originalMessage = "SignalR";
                var connection = CreateHubConnection(path, transportType, protocol, loggerFactory);
                try
                {
                    await connection.StartAsync().OrTimeout();

                    var result = await connection.InvokeAsync<string>(nameof(TestHub.Echo), originalMessage).OrTimeout();

                    Assert.Equal(originalMessage, result);
                }
                catch (Exception ex)
                {
                    loggerFactory.CreateLogger<HubConnectionTests>().LogError(ex, "{ExceptionType} from test", ex.GetType().FullName);
                    throw;
                }
                finally
                {
                    await connection.DisposeAsync().OrTimeout();
                }
            }
        }

        [Theory]
        [MemberData(nameof(HubProtocolsAndTransportsAndHubPaths))]
        public async Task CanStopAndStartConnection(string protocolName, HttpTransportType transportType, string path)
        {
            var protocol = HubProtocols[protocolName];
            using (StartLog(out var loggerFactory, LogLevel.Trace, $"{nameof(CanStopAndStartConnection)}_{protocol.Name}_{transportType}_{path.TrimStart('/')}"))
            {
                const string originalMessage = "SignalR";
                var connection = CreateHubConnection(path, transportType, protocol, loggerFactory);
                try
                {
                    await connection.StartAsync().OrTimeout();
                    var result = await connection.InvokeAsync<string>(nameof(TestHub.Echo), originalMessage).OrTimeout();
                    Assert.Equal(originalMessage, result);
                    await connection.StopAsync().OrTimeout();
                    await connection.StartAsync().OrTimeout();
                    result = await connection.InvokeAsync<string>(nameof(TestHub.Echo), originalMessage).OrTimeout();
                    Assert.Equal(originalMessage, result);
                }
                catch (Exception ex)
                {
                    loggerFactory.CreateLogger<HubConnectionTests>().LogError(ex, "{ExceptionType} from test", ex.GetType().FullName);
                    throw;
                }
                finally
                {
                    await connection.DisposeAsync().OrTimeout();
                }
            }
        }

        [Theory]
        [MemberData(nameof(HubProtocolsAndTransportsAndHubPaths))]
        public async Task CanStartConnectionFromClosedEvent(string protocolName, HttpTransportType transportType, string path)
        {
            var protocol = HubProtocols[protocolName];
            using (StartLog(out var loggerFactory, LogLevel.Trace, $"{nameof(CanStartConnectionFromClosedEvent)}_{protocol.Name}_{transportType}_{path.TrimStart('/')}"))
            {
                var logger = loggerFactory.CreateLogger<HubConnectionTests>();
                const string originalMessage = "SignalR";

                var connection = CreateHubConnection(path, transportType, protocol, loggerFactory);
                var restartTcs = new TaskCompletionSource<object>();
                connection.Closed += async e =>
                {
                    try
                    {
                        logger.LogInformation("Closed event triggered");
                        if (!restartTcs.Task.IsCompleted)
                        {
                            logger.LogInformation("Restarting connection");
                            await connection.StartAsync().OrTimeout();
                            logger.LogInformation("Restarted connection");
                            restartTcs.SetResult(null);
                        }
                    }
                    catch (Exception ex)
                    {
                        // It's important to try catch here since this happens
                        // on a thread pool thread
                        restartTcs.TrySetException(ex);
                    }
                };

                try
                {
                    await connection.StartAsync().OrTimeout();
                    var result = await connection.InvokeAsync<string>(nameof(TestHub.Echo), originalMessage).OrTimeout();
                    Assert.Equal(originalMessage, result);

                    logger.LogInformation("Stopping connection");
                    await connection.StopAsync().OrTimeout();

                    logger.LogInformation("Waiting for reconnect");
                    await restartTcs.Task.OrTimeout();
                    logger.LogInformation("Reconnection complete");

                    result = await connection.InvokeAsync<string>(nameof(TestHub.Echo), originalMessage).OrTimeout();
                    Assert.Equal(originalMessage, result);

                }
                catch (Exception ex)
                {
                    loggerFactory.CreateLogger<HubConnectionTests>().LogError(ex, "{ExceptionType} from test", ex.GetType().FullName);
                    throw;
                }
                finally
                {
                    await connection.DisposeAsync().OrTimeout();
                }
            }
        }

        [Theory]
        [MemberData(nameof(HubProtocolsAndTransportsAndHubPaths))]
        public async Task MethodsAreCaseInsensitive(string protocolName, HttpTransportType transportType, string path)
        {
            var protocol = HubProtocols[protocolName];
            using (StartLog(out var loggerFactory, $"{nameof(MethodsAreCaseInsensitive)}_{protocol.Name}_{transportType}_{path.TrimStart('/')}"))
            {
                const string originalMessage = "SignalR";
                var connection = CreateHubConnection(path, transportType, protocol, loggerFactory);
                try
                {
                    await connection.StartAsync().OrTimeout();

                    var result = await connection.InvokeAsync<string>(nameof(TestHub.Echo).ToLowerInvariant(), originalMessage).OrTimeout();

                    Assert.Equal(originalMessage, result);
                }
                catch (Exception ex)
                {
                    loggerFactory.CreateLogger<HubConnectionTests>().LogError(ex, "{ExceptionType} from test", ex.GetType().FullName);
                    throw;
                }
                finally
                {
                    await connection.DisposeAsync().OrTimeout();
                }
            }
        }

        [Theory]
        [MemberData(nameof(HubProtocolsAndTransportsAndHubPaths))]
        public async Task CanInvokeClientMethodFromServer(string protocolName, HttpTransportType transportType, string path)
        {
            var protocol = HubProtocols[protocolName];
            using (StartLog(out var loggerFactory, LogLevel.Trace, $"{nameof(CanInvokeClientMethodFromServer)}_{protocol.Name}_{transportType}_{path.TrimStart('/')}"))
            {
                const string originalMessage = "SignalR";

                var connection = CreateHubConnection(path, transportType, protocol, loggerFactory);
                try
                {
                    await connection.StartAsync().OrTimeout();

                    var tcs = new TaskCompletionSource<string>();
                    connection.On<string>("Echo", tcs.SetResult);

                    await connection.InvokeAsync("CallEcho", originalMessage).OrTimeout();

                    Assert.Equal(originalMessage, await tcs.Task.OrTimeout());
                }
                catch (Exception ex)
                {
                    loggerFactory.CreateLogger<HubConnectionTests>().LogError(ex, "{ExceptionType} from test", ex.GetType().FullName);
                    throw;
                }
                finally
                {
                    await connection.DisposeAsync().OrTimeout();
                }
            }
        }

        [Theory]
        [MemberData(nameof(HubProtocolsAndTransportsAndHubPaths))]
        public async Task InvokeNonExistantClientMethodFromServer(string protocolName, HttpTransportType transportType, string path)
        {
            var protocol = HubProtocols[protocolName];
            using (StartLog(out var loggerFactory, LogLevel.Trace, $"{nameof(InvokeNonExistantClientMethodFromServer)}_{protocol.Name}_{transportType}_{path.TrimStart('/')}"))
            {
                var connection = CreateHubConnection(path, transportType, protocol, loggerFactory);
                var closeTcs = new TaskCompletionSource<object>();
                connection.Closed += e =>
                {
                    if (e != null)
                    {
                        closeTcs.SetException(e);
                    }
                    else
                    {
                        closeTcs.SetResult(null);
                    }
                    return Task.CompletedTask;
                };

                try
                {
                    await connection.StartAsync().OrTimeout();
                    await connection.InvokeAsync("CallHandlerThatDoesntExist").OrTimeout();
                    await connection.DisposeAsync().OrTimeout();
                    await closeTcs.Task.OrTimeout();
                }
                catch (Exception ex)
                {
                    loggerFactory.CreateLogger<HubConnectionTests>().LogError(ex, "{ExceptionType} during test: {Message}", ex.GetType().Name, ex.Message);
                    throw;
                }
                finally
                {
                    await connection.DisposeAsync().OrTimeout();
                }
            }
        }

        [Theory]
        [MemberData(nameof(HubProtocolsAndTransportsAndHubPaths))]
        public async Task CanStreamClientMethodFromServer(string protocolName, HttpTransportType transportType, string path)
        {
            var protocol = HubProtocols[protocolName];
            using (StartLog(out var loggerFactory, LogLevel.Trace, $"{nameof(CanStreamClientMethodFromServer)}_{protocol.Name}_{transportType}_{path.TrimStart('/')}"))
            {
                var connection = CreateHubConnection(path, transportType, protocol, loggerFactory);
                try
                {
                    await connection.StartAsync().OrTimeout();

                    var channel = await connection.StreamAsChannelAsync<int>("Stream", 5).OrTimeout();
                    var results = await channel.ReadAllAsync().OrTimeout();

                    Assert.Equal(new[] { 0, 1, 2, 3, 4 }, results.ToArray());
                }
                catch (Exception ex)
                {
                    loggerFactory.CreateLogger<HubConnectionTests>().LogError(ex, "{ExceptionType} from test", ex.GetType().FullName);
                    throw;
                }
                finally
                {
                    await connection.DisposeAsync().OrTimeout();
                }
            }
        }

        [Theory]
        [MemberData(nameof(HubProtocolsAndTransportsAndHubPaths))]
        public async Task CanCloseStreamMethodEarly(string protocolName, HttpTransportType transportType, string path)
        {
            var protocol = HubProtocols[protocolName];
            using (StartLog(out var loggerFactory, $"{nameof(CanCloseStreamMethodEarly)}_{protocol.Name}_{transportType}_{path.TrimStart('/')}"))
            {
                var connection = CreateHubConnection(path, transportType, protocol, loggerFactory);
                try
                {
                    await connection.StartAsync().OrTimeout();

                    var cts = new CancellationTokenSource();

                    var channel = await connection.StreamAsChannelAsync<int>("Stream", 1000, cts.Token).OrTimeout();

                    // Wait for the server to start streaming items
                    await channel.WaitToReadAsync().AsTask().OrTimeout();

                    cts.Cancel();

                    var results = await channel.ReadAllAsync(suppressExceptions: true).OrTimeout();

                    Assert.True(results.Count > 0 && results.Count < 1000);

                    // We should have been canceled.
                    await Assert.ThrowsAsync<TaskCanceledException>(() => channel.Completion);
                }
                catch (Exception ex)
                {
                    loggerFactory.CreateLogger<HubConnectionTests>().LogError(ex, "{ExceptionType} from test", ex.GetType().FullName);
                    throw;
                }
                finally
                {
                    await connection.DisposeAsync().OrTimeout();
                }
            }
        }

        [Theory]
        [MemberData(nameof(HubProtocolsAndTransportsAndHubPaths))]
        public async Task StreamDoesNotStartIfTokenAlreadyCanceled(string protocolName, HttpTransportType transportType, string path)
        {
            var protocol = HubProtocols[protocolName];
            using (StartLog(out var loggerFactory, LogLevel.Trace, $"{nameof(StreamDoesNotStartIfTokenAlreadyCanceled)}_{protocol.Name}_{transportType}_{path.TrimStart('/')}"))
            {
                var connection = CreateHubConnection(path, transportType, protocol, loggerFactory);
                try
                {
                    await connection.StartAsync().OrTimeout();

                    var cts = new CancellationTokenSource();
                    cts.Cancel();

                    var channel = await connection.StreamAsChannelAsync<int>("Stream", 5, cts.Token).OrTimeout();

                    await Assert.ThrowsAnyAsync<OperationCanceledException>(() =>
                        channel.WaitToReadAsync().AsTask().OrTimeout());
                }
                catch (Exception ex)
                {
                    loggerFactory.CreateLogger<HubConnectionTests>().LogError(ex, "{ExceptionType} from test", ex.GetType().FullName);
                    throw;
                }
                finally
                {
                    await connection.DisposeAsync().OrTimeout();
                }
            }
        }

        [Theory]
        [MemberData(nameof(HubProtocolsAndTransportsAndHubPaths))]
        public async Task ExceptionFromStreamingSentToClient(string protocolName, HttpTransportType transportType, string path)
        {
            var protocol = HubProtocols[protocolName];
            using (StartLog(out var loggerFactory, $"{nameof(ExceptionFromStreamingSentToClient)}_{protocol.Name}_{transportType}_{path.TrimStart('/')}"))
            {
                var connection = CreateHubConnection(path, transportType, protocol, loggerFactory);
                try
                {
                    await connection.StartAsync().OrTimeout();
                    var channel = await connection.StreamAsChannelAsync<int>("StreamException").OrTimeout();

                    var ex = await Assert.ThrowsAsync<HubException>(() => channel.ReadAllAsync().OrTimeout());
                    Assert.Equal("An unexpected error occurred invoking 'StreamException' on the server. InvalidOperationException: Error occurred while streaming.", ex.Message);
                }
                catch (Exception ex)
                {
                    loggerFactory.CreateLogger<HubConnectionTests>().LogError(ex, "{ExceptionType} from test", ex.GetType().FullName);
                    throw;
                }
                finally
                {
                    await connection.DisposeAsync().OrTimeout();
                }
            }
        }

        [Theory]
        [MemberData(nameof(HubProtocolsAndTransportsAndHubPaths))]
        public async Task ServerThrowsHubExceptionIfHubMethodCannotBeResolved(string hubProtocolName, HttpTransportType transportType, string hubPath)
        {
            var hubProtocol = HubProtocols[hubProtocolName];
            using (StartLog(out var loggerFactory, $"{nameof(ServerThrowsHubExceptionIfHubMethodCannotBeResolved)}_{hubProtocol.Name}_{transportType}_{hubPath.TrimStart('/')}"))
            {
                var connection = CreateHubConnection(hubPath, transportType, hubProtocol, loggerFactory);
                try
                {
                    await connection.StartAsync().OrTimeout();

                    var ex = await Assert.ThrowsAsync<HubException>(() => connection.InvokeAsync("!@#$%")).OrTimeout();
                    Assert.Equal("Unknown hub method '!@#$%'", ex.Message);
                }
                catch (Exception ex)
                {
                    loggerFactory.CreateLogger<HubConnectionTests>().LogError(ex, "{ExceptionType} from test", ex.GetType().FullName);
                    throw;
                }
                finally
                {
                    await connection.DisposeAsync().OrTimeout();
                }
            }
        }

        [Theory]
        [MemberData(nameof(HubProtocolsAndTransportsAndHubPaths))]
        public async Task ServerThrowsHubExceptionOnHubMethodArgumentCountMismatch(string hubProtocolName, HttpTransportType transportType, string hubPath)
        {
            var hubProtocol = HubProtocols[hubProtocolName];
            using (StartLog(out var loggerFactory, $"{nameof(ServerThrowsHubExceptionOnHubMethodArgumentCountMismatch)}_{hubProtocol.Name}_{transportType}_{hubPath.TrimStart('/')}"))
            {
                var connection = CreateHubConnection(hubPath, transportType, hubProtocol, loggerFactory);
                try
                {
                    await connection.StartAsync().OrTimeout();

                    var ex = await Assert.ThrowsAsync<HubException>(() => connection.InvokeAsync("Echo", "p1", 42)).OrTimeout();
                    Assert.Equal("Failed to invoke 'Echo' due to an error on the server. InvalidDataException: Invocation provides 2 argument(s) but target expects 1.", ex.Message);
                }
                catch (Exception ex)
                {
                    loggerFactory.CreateLogger<HubConnectionTests>().LogError(ex, "{ExceptionType} from test", ex.GetType().FullName);
                    throw;
                }
                finally
                {
                    await connection.DisposeAsync().OrTimeout();
                }
            }
        }

        [Theory]
        [MemberData(nameof(HubProtocolsAndTransportsAndHubPaths))]
        public async Task ServerThrowsHubExceptionOnHubMethodArgumentTypeMismatch(string hubProtocolName, HttpTransportType transportType, string hubPath)
        {
            var hubProtocol = HubProtocols[hubProtocolName];
            using (StartLog(out var loggerFactory, $"{nameof(ServerThrowsHubExceptionOnHubMethodArgumentTypeMismatch)}_{hubProtocol.Name}_{transportType}_{hubPath.TrimStart('/')}"))
            {
                var connection = CreateHubConnection(hubPath, transportType, hubProtocol, loggerFactory);
                try
                {
                    await connection.StartAsync().OrTimeout();

                    var ex = await Assert.ThrowsAsync<HubException>(() => connection.InvokeAsync("Echo", new[] { 42 })).OrTimeout();
                    Assert.StartsWith("Failed to invoke 'Echo' due to an error on the server.", ex.Message);
                }
                catch (Exception ex)
                {
                    loggerFactory.CreateLogger<HubConnectionTests>().LogError(ex, "{ExceptionType} from test", ex.GetType().FullName);
                    throw;
                }
                finally
                {
                    await connection.DisposeAsync().OrTimeout();
                }
            }
        }

        [Theory]
        [MemberData(nameof(HubProtocolsAndTransportsAndHubPaths))]
        public async Task ServerThrowsHubExceptionIfStreamingHubMethodCannotBeResolved(string hubProtocolName, HttpTransportType transportType, string hubPath)
        {
            var hubProtocol = HubProtocols[hubProtocolName];
            using (StartLog(out var loggerFactory, $"{nameof(ServerThrowsHubExceptionIfStreamingHubMethodCannotBeResolved)}_{hubProtocol.Name}_{transportType}_{hubPath.TrimStart('/')}"))
            {
                var connection = CreateHubConnection(hubPath, transportType, hubProtocol, loggerFactory);
                try
                {
                    await connection.StartAsync().OrTimeout();

                    var channel = await connection.StreamAsChannelAsync<int>("!@#$%");
                    var ex = await Assert.ThrowsAsync<HubException>(() => channel.ReadAllAsync().OrTimeout());
                    Assert.Equal("Unknown hub method '!@#$%'", ex.Message);
                }
                catch (Exception ex)
                {
                    loggerFactory.CreateLogger<HubConnectionTests>().LogError(ex, "{ExceptionType} from test", ex.GetType().FullName);
                    throw;
                }
                finally
                {
                    await connection.DisposeAsync().OrTimeout();
                }
            }
        }

        [Theory]
        [MemberData(nameof(HubProtocolsAndTransportsAndHubPaths))]
        public async Task ServerThrowsHubExceptionOnStreamingHubMethodArgumentCountMismatch(string hubProtocolName, HttpTransportType transportType, string hubPath)
        {
            var hubProtocol = HubProtocols[hubProtocolName];
            using (StartLog(out var loggerFactory, $"{nameof(ServerThrowsHubExceptionOnStreamingHubMethodArgumentCountMismatch)}_{hubProtocol.Name}_{transportType}_{hubPath.TrimStart('/')}"))
            {
                loggerFactory.AddConsole(LogLevel.Trace);
                var connection = CreateHubConnection(hubPath, transportType, hubProtocol, loggerFactory);
                try
                {
                    await connection.StartAsync().OrTimeout();

                    var channel = await connection.StreamAsChannelAsync<int>("Stream", 42, 42);
                    var ex = await Assert.ThrowsAsync<HubException>(() => channel.ReadAllAsync().OrTimeout());
                    Assert.Equal("Failed to invoke 'Stream' due to an error on the server. InvalidDataException: Invocation provides 2 argument(s) but target expects 1.", ex.Message);
                }
                catch (Exception ex)
                {
                    loggerFactory.CreateLogger<HubConnectionTests>().LogError(ex, "{ExceptionType} from test", ex.GetType().FullName);
                    throw;
                }
                finally
                {
                    await connection.DisposeAsync().OrTimeout();
                }
            }
        }

        [Theory]
        [MemberData(nameof(HubProtocolsAndTransportsAndHubPaths))]
        public async Task ServerThrowsHubExceptionOnStreamingHubMethodArgumentTypeMismatch(string hubProtocolName, HttpTransportType transportType, string hubPath)
        {
            var hubProtocol = HubProtocols[hubProtocolName];
            using (StartLog(out var loggerFactory, $"{nameof(ServerThrowsHubExceptionOnStreamingHubMethodArgumentTypeMismatch)}_{hubProtocol.Name}_{transportType}_{hubPath.TrimStart('/')}"))
            {
                var connection = CreateHubConnection(hubPath, transportType, hubProtocol, loggerFactory);
                try
                {
                    await connection.StartAsync().OrTimeout();

                    var channel = await connection.StreamAsChannelAsync<int>("Stream", "xyz");
                    var ex = await Assert.ThrowsAsync<HubException>(() => channel.ReadAllAsync().OrTimeout());
                    Assert.Equal("Failed to invoke 'Stream' due to an error on the server. InvalidDataException: Error binding arguments. Make sure that the types of the provided values match the types of the hub method being invoked.", ex.Message);
                }
                catch (Exception ex)
                {
                    loggerFactory.CreateLogger<HubConnectionTests>().LogError(ex, "{ExceptionType} from test", ex.GetType().FullName);
                    throw;
                }
                finally
                {
                    await connection.DisposeAsync().OrTimeout();
                }
            }
        }

        [Theory]
        [MemberData(nameof(HubProtocolsAndTransportsAndHubPaths))]
        public async Task ServerThrowsHubExceptionIfNonStreamMethodInvokedWithStreamAsync(string hubProtocolName, HttpTransportType transportType, string hubPath)
        {
            var hubProtocol = HubProtocols[hubProtocolName];
            using (StartLog(out var loggerFactory, $"{nameof(ServerThrowsHubExceptionIfNonStreamMethodInvokedWithStreamAsync)}_{hubProtocol.Name}_{transportType}_{hubPath.TrimStart('/')}"))
            {
                var connection = CreateHubConnection(hubPath, transportType, hubProtocol, loggerFactory);
                try
                {
                    await connection.StartAsync().OrTimeout();
                    var channel = await connection.StreamAsChannelAsync<int>("HelloWorld").OrTimeout();
                    var ex = await Assert.ThrowsAsync<HubException>(() => channel.ReadAllAsync()).OrTimeout();
                    Assert.Equal("The client attempted to invoke the non-streaming 'HelloWorld' method with a streaming invocation.", ex.Message);
                }
                catch (Exception ex)
                {
                    loggerFactory.CreateLogger<HubConnectionTests>().LogError(ex, "{ExceptionType} from test", ex.GetType().FullName);
                    throw;
                }
                finally
                {
                    await connection.DisposeAsync().OrTimeout();
                }
            }
        }

        [Theory]
        [MemberData(nameof(HubProtocolsAndTransportsAndHubPaths))]
        public async Task ServerThrowsHubExceptionIfStreamMethodInvokedWithInvoke(string hubProtocolName, HttpTransportType transportType, string hubPath)
        {
            var hubProtocol = HubProtocols[hubProtocolName];
            using (StartLog(out var loggerFactory, $"{nameof(ServerThrowsHubExceptionIfStreamMethodInvokedWithInvoke)}_{hubProtocol.Name}_{transportType}_{hubPath.TrimStart('/')}"))
            {
                var connection = CreateHubConnection(hubPath, transportType, hubProtocol, loggerFactory);
                try
                {
                    await connection.StartAsync().OrTimeout();

                    var ex = await Assert.ThrowsAsync<HubException>(() => connection.InvokeAsync("Stream", 3)).OrTimeout();
                    Assert.Equal("The client attempted to invoke the streaming 'Stream' method with a non-streaming invocation.", ex.Message);
                }
                catch (Exception ex)
                {
                    loggerFactory.CreateLogger<HubConnectionTests>().LogError(ex, "{ExceptionType} from test", ex.GetType().FullName);
                    throw;
                }
                finally
                {
                    await connection.DisposeAsync().OrTimeout();
                }
            }
        }

        [Theory]
        [MemberData(nameof(HubProtocolsAndTransportsAndHubPaths))]
        public async Task ServerThrowsHubExceptionIfBuildingAsyncEnumeratorIsNotPossible(string hubProtocolName, HttpTransportType transportType, string hubPath)
        {
            var hubProtocol = HubProtocols[hubProtocolName];
            using (StartLog(out var loggerFactory, $"{nameof(ServerThrowsHubExceptionIfBuildingAsyncEnumeratorIsNotPossible)}_{hubProtocol.Name}_{transportType}_{hubPath.TrimStart('/')}"))
            {
                var connection = CreateHubConnection(hubPath, transportType, hubProtocol, loggerFactory);
                try
                {
                    await connection.StartAsync().OrTimeout();
                    var channel = await connection.StreamAsChannelAsync<int>("StreamBroken").OrTimeout();
                    var ex = await Assert.ThrowsAsync<HubException>(() => channel.ReadAllAsync()).OrTimeout();
                    Assert.Equal("The value returned by the streaming method 'StreamBroken' is not a ChannelReader<>.", ex.Message);
                }
                catch (Exception ex)
                {
                    loggerFactory.CreateLogger<HubConnectionTests>().LogError(ex, "{ExceptionType} from test", ex.GetType().FullName);
                    throw;
                }
                finally
                {
                    await connection.DisposeAsync().OrTimeout();
                }
            }
        }

        [Theory]
        [MemberData(nameof(TransportTypes))]
        public async Task ClientCanUseJwtBearerTokenForAuthentication(HttpTransportType transportType)
        {
            using (StartLog(out var loggerFactory, $"{nameof(ClientCanUseJwtBearerTokenForAuthentication)}_{transportType}"))
            {
                async Task<string> AccessTokenProvider()
                {
                    var httpResponse = await new HttpClient().GetAsync(_serverFixture.Url + "/generateJwtToken");
                    httpResponse.EnsureSuccessStatusCode();
                    return await httpResponse.Content.ReadAsStringAsync();
                };

                var hubConnection = new HubConnectionBuilder()
                    .WithLoggerFactory(loggerFactory)
                    .WithUrl(_serverFixture.Url + "/authorizedhub", transportType, options =>
                    {
                        options.AccessTokenProvider = AccessTokenProvider;
                    })
                    .Build();
                try
                {
                    await hubConnection.StartAsync().OrTimeout();
                    var message = await hubConnection.InvokeAsync<string>(nameof(TestHub.Echo), "Hello, World!").OrTimeout();
                    Assert.Equal("Hello, World!", message);
                }
                catch (Exception ex)
                {
                    loggerFactory.CreateLogger<HubConnectionTests>().LogError(ex, "{ExceptionType} from test", ex.GetType().FullName);
                    throw;
                }
                finally
                {
                    await hubConnection.DisposeAsync().OrTimeout();
                }
            }
        }

        [Theory]
        [MemberData(nameof(TransportTypes))]
        public async Task ClientCanSendHeaders(HttpTransportType transportType)
        {
            using (StartLog(out var loggerFactory, $"{nameof(ClientCanSendHeaders)}_{transportType}"))
            {
                var hubConnection = new HubConnectionBuilder()
                    .WithLoggerFactory(loggerFactory)
                    .WithUrl(_serverFixture.Url + "/default", transportType, options =>
                    {
                        options.Headers["X-test"] = "42";
                        options.Headers["X-42"] = "test";
                    })
                    .Build();
                try
                {
                    await hubConnection.StartAsync().OrTimeout();
                    var headerValues = await hubConnection.InvokeAsync<string[]>(nameof(TestHub.GetHeaderValues), new[] { "X-test", "X-42" }).OrTimeout();
                    Assert.Equal(new[] { "42", "test" }, headerValues);
                }
                catch (Exception ex)
                {
                    loggerFactory.CreateLogger<HubConnectionTests>().LogError(ex, "{ExceptionType} from test", ex.GetType().FullName);
                    throw;
                }
                finally
                {
                    await hubConnection.DisposeAsync().OrTimeout();
                }
            }
        }

        [ConditionalFact]
        [WebSocketsSupportedCondition]
        public async Task WebSocketOptionsAreApplied()
        {
            using (StartLog(out var loggerFactory, $"{nameof(WebSocketOptionsAreApplied)}"))
            {
                // System.Net has a HttpTransportType type which means we need to fully-qualify this rather than 'use' the namespace
                var cookieJar = new System.Net.CookieContainer();
                cookieJar.Add(new System.Net.Cookie("Foo", "Bar", "/", new Uri(_serverFixture.Url).Host));

                var hubConnection = new HubConnectionBuilder()
                    .WithLoggerFactory(loggerFactory)
                    .WithUrl(_serverFixture.Url + "/default", HttpTransportType.WebSockets, options =>
                    {
                        options.WebSocketConfiguration = o => o.Cookies = cookieJar;
                    })
                    .Build();
                try
                {
                    await hubConnection.StartAsync().OrTimeout();
                    var cookieValue = await hubConnection.InvokeAsync<string>(nameof(TestHub.GetCookieValue), "Foo").OrTimeout();
                    Assert.Equal("Bar", cookieValue);
                }
                catch (Exception ex)
                {
                    loggerFactory.CreateLogger<HubConnectionTests>().LogError(ex, "{ExceptionType} from test", ex.GetType().FullName);
                    throw;
                }
                finally
                {
                    await hubConnection.DisposeAsync().OrTimeout();
                }
            }
        }

        [Theory]
        [MemberData(nameof(TransportTypes))]
        public async Task CheckHttpConnectionFeatures(HttpTransportType transportType)
        {
            using (StartLog(out var loggerFactory, $"{nameof(CheckHttpConnectionFeatures)}_{transportType}"))
            {
                var hubConnection = new HubConnectionBuilder()
                    .WithLoggerFactory(loggerFactory)
                    .WithUrl(_serverFixture.Url + "/default", transportType)
                    .Build();
                try
                {
                    await hubConnection.StartAsync().OrTimeout();

                    var features = await hubConnection.InvokeAsync<object[]>(nameof(TestHub.GetIHttpConnectionFeatureProperties)).OrTimeout();
                    var localPort = (Int64)features[0];
                    var remotePort = (Int64)features[1];
                    var localIP = (string)features[2];
                    var remoteIP = (string)features[3];

                    Assert.True(localPort > 0L);
                    Assert.True(remotePort > 0L);
                    Assert.Equal("127.0.0.1", localIP);
                    Assert.Equal("127.0.0.1", remoteIP);
                }
                catch (Exception ex)
                {
                    loggerFactory.CreateLogger<HubConnectionTests>().LogError(ex, "{ExceptionType} from test", ex.GetType().FullName);
                    throw;
                }
                finally
                {
                    await hubConnection.DisposeAsync().OrTimeout();
                }
            }
        }

        [Fact]
        public async Task NegotiationSkipsServerSentEventsWhenUsingBinaryProtocol()
        {
            using (StartLog(out var loggerFactory))
            {
                var hubConnectionBuilder = new HubConnectionBuilder()
                    .WithLoggerFactory(loggerFactory)
                    .AddMessagePackProtocol()
                    .WithUrl(_serverFixture.Url + "/default-nowebsockets");

                var hubConnection = hubConnectionBuilder.Build();
                try
                {
                    await hubConnection.StartAsync().OrTimeout();

                    var transport = await hubConnection.InvokeAsync<HttpTransportType>(nameof(TestHub.GetActiveTransportName)).OrTimeout();
                    Assert.Equal(HttpTransportType.LongPolling, transport);
                }
                catch (Exception ex)
                {
                    loggerFactory.CreateLogger<HubConnectionTests>().LogError(ex, "{ExceptionType} from test", ex.GetType().FullName);
                    throw;
                }
                finally
                {
                    await hubConnection.DisposeAsync().OrTimeout();
                }
            }
        }

        [Fact]
        public async Task StopCausesPollToReturnImmediately()
        {
            using (StartLog(out var loggerFactory))
            {
                PollTrackingMessageHandler pollTracker = null;
                var hubConnection = new HubConnectionBuilder()
                    .WithLoggerFactory(loggerFactory)
                    .WithUrl(_serverFixture.Url + "/default", options =>
                    {
                        options.Transports = HttpTransportType.LongPolling;
                        options.HttpMessageHandlerFactory = handler =>
                        {
                            pollTracker = new PollTrackingMessageHandler(handler);
                            return pollTracker;
                        };
                    })
                    .Build();

                await hubConnection.StartAsync();

                Assert.NotNull(pollTracker);
                Assert.NotNull(pollTracker.ActivePoll);

                var stopTask = hubConnection.StopAsync();

                try
                {
                    // if we completed running before the poll or after the poll started then the task
                    // might complete successfully
                    await pollTracker.ActivePoll.OrTimeout();
                }
                catch (OperationCanceledException)
                {
                    // If this happens it's fine because we were in the middle of a poll
                }

                await stopTask;
            }
        }

        private class PollTrackingMessageHandler : DelegatingHandler
        {
            public Task<HttpResponseMessage> ActivePoll { get; private set; }

            public PollTrackingMessageHandler(HttpMessageHandler innerHandler) : base(innerHandler)
            {
            }

            protected override Task<HttpResponseMessage> SendAsync(HttpRequestMessage request, CancellationToken cancellationToken)
            {
                if (request.Method == HttpMethod.Get)
                {
                    ActivePoll = base.SendAsync(request, cancellationToken);
                    return ActivePoll;
                }

                return base.SendAsync(request, cancellationToken);
            }
        }

        public static IEnumerable<object[]> HubProtocolsAndTransportsAndHubPaths
        {
            get
            {
                foreach (var protocol in HubProtocols)
                {
                    foreach (var transport in TransportTypes().SelectMany(t => t).Cast<HttpTransportType>())
                    {
                        foreach (var hubPath in HubPaths)
                        {
                            if (!(protocol.Value is MessagePackHubProtocol) || transport != HttpTransportType.ServerSentEvents)
                            {
                                yield return new object[] { protocol.Key, transport, hubPath };
                            }
                        }
                    }
                }
            }
        }

        // This list excludes "special" hub paths like "default-nowebsockets" which exist for specific tests.
        public static string[] HubPaths = new[] { "/default", "/dynamic", "/hubT" };

        public static Dictionary<string, IHubProtocol> HubProtocols =>
            new Dictionary<string, IHubProtocol>
            {
                { "json", new JsonHubProtocol() },
                { "messagepack", new MessagePackHubProtocol() },
            };

        public static IEnumerable<object[]> TransportTypes()
        {
            if (TestHelpers.IsWebSocketsSupported())
            {
                yield return new object[] { HttpTransportType.WebSockets };
            }
            yield return new object[] { HttpTransportType.ServerSentEvents };
            yield return new object[] { HttpTransportType.LongPolling };
        }
    }
}<|MERGE_RESOLUTION|>--- conflicted
+++ resolved
@@ -52,14 +52,11 @@
             var hubConnectionBuilder = new HubConnectionBuilder();
             hubConnectionBuilder.Services.AddSingleton(protocol);
             hubConnectionBuilder.WithLoggerFactory(loggerFactory);
-<<<<<<< HEAD
-
-            var delegateConnectionFactory = new DelegateConnectionFactory(GetHttpConnectionFactory(loggerFactory, path, transportType ?? HttpTransportType.LongPolling | HttpTransportType.WebSockets | HttpTransportType.ServerSentEvents));
+
+            var delegateConnectionFactory = new DelegateConnectionFactory(
+                GetHttpConnectionFactory(loggerFactory, path, transportType ?? HttpTransportType.LongPolling | HttpTransportType.WebSockets | HttpTransportType.ServerSentEvents),
+                connection => ((HttpConnection)connection).DisposeAsync());
             hubConnectionBuilder.Services.AddSingleton<IConnectionFactory>(delegateConnectionFactory);
-=======
-            hubConnectionBuilder.WithConnectionFactory(GetHttpConnectionFactory(loggerFactory, path, transportType ?? HttpTransportType.LongPolling | HttpTransportType.WebSockets | HttpTransportType.ServerSentEvents),
-                                                       connection => ((HttpConnection)connection).DisposeAsync());
->>>>>>> 3f0a6ebc
 
             return hubConnectionBuilder.Build();
         }
