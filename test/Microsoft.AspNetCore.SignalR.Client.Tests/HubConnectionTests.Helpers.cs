// Copyright (c) .NET Foundation. All rights reserved.
// Licensed under the Apache License, Version 2.0. See License.txt in the project root for license information.

using Microsoft.AspNetCore.SignalR.Protocol;
using Microsoft.AspNetCore.SignalR.Tests;
using Microsoft.Extensions.DependencyInjection;

namespace Microsoft.AspNetCore.SignalR.Client.Tests
{
    public partial class HubConnectionTests
    {
        private static HubConnection CreateHubConnection(TestConnection connection, IHubProtocol protocol = null)
        {
            var builder = new HubConnectionBuilder();

            var delegateConnectionFactory = new DelegateConnectionFactory(async format =>
            {
                await connection.StartAsync(format);
                return connection;
<<<<<<< HEAD
            });
            builder.Services.AddSingleton<IConnectionFactory>(delegateConnectionFactory);

=======
            },
            connecton => ((TestConnection)connection).DisposeAsync());
            
>>>>>>> 3f0a6ebc
            if (protocol != null)
            {
                builder.Services.AddSingleton(protocol);
            }

            return builder.Build();
        }
    }
}<|MERGE_RESOLUTION|>--- conflicted
+++ resolved
@@ -1,6 +1,3 @@
-// Copyright (c) .NET Foundation. All rights reserved.
-// Licensed under the Apache License, Version 2.0. See License.txt in the project root for license information.
-
 using Microsoft.AspNetCore.SignalR.Protocol;
 using Microsoft.AspNetCore.SignalR.Tests;
 using Microsoft.Extensions.DependencyInjection;
@@ -13,19 +10,12 @@
         {
             var builder = new HubConnectionBuilder();
 
-            var delegateConnectionFactory = new DelegateConnectionFactory(async format =>
-            {
-                await connection.StartAsync(format);
-                return connection;
-<<<<<<< HEAD
-            });
+            var delegateConnectionFactory = new DelegateConnectionFactory(
+                connection.StartAsync,
+                c => ((TestConnection)c).DisposeAsync());
+
             builder.Services.AddSingleton<IConnectionFactory>(delegateConnectionFactory);
 
-=======
-            },
-            connecton => ((TestConnection)connection).DisposeAsync());
-            
->>>>>>> 3f0a6ebc
             if (protocol != null)
             {
                 builder.Services.AddSingleton(protocol);
