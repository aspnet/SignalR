--- conflicted
+++ resolved
@@ -43,14 +43,11 @@
         public async Task ClosedEventRaisedWhenTheClientIsStopped()
         {
             var builder = new HubConnectionBuilder();
-<<<<<<< HEAD
 
-            var delegateConnectionFactory = new DelegateConnectionFactory(format => new TestConnection().StartAsync(format));
+            var delegateConnectionFactory = new DelegateConnectionFactory(
+                format => new TestConnection().StartAsync(format),
+                connection => ((TestConnection)connection).DisposeAsync());
             builder.Services.AddSingleton<IConnectionFactory>(delegateConnectionFactory);
-=======
-            builder.WithConnectionFactory(format => new TestConnection().StartAsync(format), 
-                                          connection => ((TestConnection)connection).DisposeAsync());
->>>>>>> 3f0a6ebc
 
             var hubConnection = builder.Build();
             var closedEventTcs = new TaskCompletionSource<Exception>();
