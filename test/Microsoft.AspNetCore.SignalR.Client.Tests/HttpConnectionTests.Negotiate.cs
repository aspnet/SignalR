// Copyright (c) .NET Foundation. All rights reserved.
// Licensed under the Apache License, Version 2.0. See License.txt in the project root for license information.

using System;
using System.IO;
using System.Net;
using System.Threading.Tasks;
using Microsoft.AspNetCore.Connections;
using Microsoft.AspNetCore.Http.Connections;
<<<<<<< HEAD
using Microsoft.AspNetCore.Http.Connections.Client;
using Microsoft.AspNetCore.SignalR.Tests;
=======
using Microsoft.AspNetCore.Http.Connections.Client.Internal;
>>>>>>> 83dec109
using Moq;
using Newtonsoft.Json;
using Xunit;

namespace Microsoft.AspNetCore.SignalR.Client.Tests
{
    public partial class HttpConnectionTests
    {
        public class Negotiate
        {
            [Theory]
            [InlineData("")]
            [InlineData("Not Json")]
            public Task StartThrowsFormatExceptionIfNegotiationResponseIsInvalid(string negotiatePayload)
            {
                return RunInvalidNegotiateResponseTest<InvalidDataException>(negotiatePayload, "Invalid negotiation response received.");
            }

            [Fact]
            public Task StartThrowsFormatExceptionIfNegotiationResponseHasNoConnectionId()
            {
                return RunInvalidNegotiateResponseTest<FormatException>(ResponseUtils.CreateNegotiationContent(connectionId: string.Empty), "Invalid connection id.");
            }

            [Fact]
            public Task StartThrowsFormatExceptionIfNegotiationResponseHasNoTransports()
            {
                return RunInvalidNegotiateResponseTest<InvalidOperationException>(ResponseUtils.CreateNegotiationContent(transportTypes: 0), "Unable to connect to the server with any of the available transports.");
            }

            [Theory]
            [InlineData(HttpTransportType.None)]
            [InlineData(HttpTransportType.ServerSentEvents)]
            public Task ConnectionCannotBeStartedIfNoCommonTransportsBetweenClientAndServer(HttpTransportType serverTransports)
            {
                return RunInvalidNegotiateResponseTest<InvalidOperationException>(ResponseUtils.CreateNegotiationContent(transportTypes: serverTransports), "Unable to connect to the server with any of the available transports.");
            }

            [Theory]
            [InlineData("http://fakeuri.org/", "http://fakeuri.org/negotiate")]
            [InlineData("http://fakeuri.org/?q=1/0", "http://fakeuri.org/negotiate?q=1/0")]
            [InlineData("http://fakeuri.org?q=1/0", "http://fakeuri.org/negotiate?q=1/0")]
            [InlineData("http://fakeuri.org/endpoint", "http://fakeuri.org/endpoint/negotiate")]
            [InlineData("http://fakeuri.org/endpoint/", "http://fakeuri.org/endpoint/negotiate")]
            [InlineData("http://fakeuri.org/endpoint?q=1/0", "http://fakeuri.org/endpoint/negotiate?q=1/0")]
            public async Task CorrectlyHandlesQueryStringWhenAppendingNegotiateToUrl(string requestedUrl, string expectedNegotiate)
            {
                var testHttpHandler = new TestHttpMessageHandler(autoNegotiate: false);

                var negotiateUrlTcs = new TaskCompletionSource<string>();
                testHttpHandler.OnLongPoll(cancellationToken => ResponseUtils.CreateResponse(HttpStatusCode.NoContent));
                testHttpHandler.OnNegotiate((request, cancellationToken) =>
                {
                    negotiateUrlTcs.TrySetResult(request.RequestUri.ToString());
                    return ResponseUtils.CreateResponse(HttpStatusCode.OK,
                        ResponseUtils.CreateNegotiationContent());
                });

                using (var noErrorScope = new VerifyNoErrorsScope())
                { 
                    await WithConnectionAsync(
                        CreateConnection(testHttpHandler, url: requestedUrl, loggerFactory: noErrorScope.LoggerFactory),
                        async (connection) =>
                        {
                            await connection.StartAsync(TransferFormat.Text).OrTimeout();
                        });
                }

                Assert.Equal(expectedNegotiate, await negotiateUrlTcs.Task.OrTimeout());
            }

            [Fact]
            public async Task StartSkipsOverTransportsThatTheClientDoesNotUnderstand()
            {
                var testHttpHandler = new TestHttpMessageHandler(autoNegotiate: false);

                testHttpHandler.OnLongPoll(cancellationToken => ResponseUtils.CreateResponse(HttpStatusCode.NoContent));
                testHttpHandler.OnNegotiate((request, cancellationToken) =>
                {
                    return ResponseUtils.CreateResponse(HttpStatusCode.OK,
                        JsonConvert.SerializeObject(new
                        {
                            connectionId = "00000000-0000-0000-0000-000000000000",
                            availableTransports = new object[]
                            {
                                new
                                {
                                    transport = "QuantumEntanglement",
                                    transferFormats = new[] { "Qbits" },
                                },
                                new
                                {
                                    transport = "CarrierPigeon",
                                    transferFormats = new[] { "Text" },
                                },
                                new
                                {
                                    transport = "LongPolling",
                                    transferFormats = new[] { "Text", "Binary" }
                                },
                            }
                        }));
                });

                var transportFactory = new Mock<ITransportFactory>(MockBehavior.Strict);

                transportFactory.Setup(t => t.CreateTransport(HttpTransportType.LongPolling))
                    .Returns(new TestTransport(transferFormat: TransferFormat.Text | TransferFormat.Binary));

                using (var noErrorScope = new VerifyNoErrorsScope())
                {
                    await WithConnectionAsync(
                        CreateConnection(testHttpHandler, transportFactory: transportFactory.Object, loggerFactory: noErrorScope.LoggerFactory),
                        async (connection) =>
                        {
                            await connection.StartAsync(TransferFormat.Binary).OrTimeout();
                        });
                }
            }

            [Fact]
            public async Task StartSkipsOverTransportsThatDoNotSupportTheRequredTransferFormat()
            {
                var testHttpHandler = new TestHttpMessageHandler(autoNegotiate: false);

                testHttpHandler.OnLongPoll(cancellationToken => ResponseUtils.CreateResponse(HttpStatusCode.NoContent));
                testHttpHandler.OnNegotiate((request, cancellationToken) =>
                {
                    return ResponseUtils.CreateResponse(HttpStatusCode.OK,
                        JsonConvert.SerializeObject(new
                        {
                            connectionId = "00000000-0000-0000-0000-000000000000",
                            availableTransports = new object[]
                            {
                                new
                                {
                                    transport = "WebSockets",
                                    transferFormats = new[] { "Qbits" },
                                },
                                new
                                {
                                    transport = "ServerSentEvents",
                                    transferFormats = new[] { "Text" },
                                },
                                new
                                {
                                    transport = "LongPolling",
                                    transferFormats = new[] { "Text", "Binary" }
                                },
                            }
                        }));
                });

                var transportFactory = new Mock<ITransportFactory>(MockBehavior.Strict);

                transportFactory.Setup(t => t.CreateTransport(HttpTransportType.LongPolling))
                    .Returns(new TestTransport(transferFormat: TransferFormat.Text | TransferFormat.Binary));

                await WithConnectionAsync(
                    CreateConnection(testHttpHandler, transportFactory: transportFactory.Object),
                    async (connection) =>
                    {
                        await connection.StartAsync(TransferFormat.Binary).OrTimeout();
                    });
            }

            private async Task RunInvalidNegotiateResponseTest<TException>(string negotiatePayload, string expectedExceptionMessage) where TException : Exception
            {
                var testHttpHandler = new TestHttpMessageHandler(autoNegotiate: false);

                testHttpHandler.OnNegotiate((_, cancellationToken) => ResponseUtils.CreateResponse(HttpStatusCode.OK, negotiatePayload));

                await WithConnectionAsync(
                    CreateConnection(testHttpHandler),
                    async (connection) =>
                    {
                        var exception = await Assert.ThrowsAsync<TException>(
                            () => connection.StartAsync(TransferFormat.Text).OrTimeout());

                        Assert.Equal(expectedExceptionMessage, exception.Message);
                    });
            }
        }
    }
}<|MERGE_RESOLUTION|>--- conflicted
+++ resolved
@@ -7,12 +7,8 @@
 using System.Threading.Tasks;
 using Microsoft.AspNetCore.Connections;
 using Microsoft.AspNetCore.Http.Connections;
-<<<<<<< HEAD
-using Microsoft.AspNetCore.Http.Connections.Client;
+using Microsoft.AspNetCore.Http.Connections.Client.Internal;
 using Microsoft.AspNetCore.SignalR.Tests;
-=======
-using Microsoft.AspNetCore.Http.Connections.Client.Internal;
->>>>>>> 83dec109
 using Moq;
 using Newtonsoft.Json;
 using Xunit;
@@ -64,6 +60,7 @@
 
                 var negotiateUrlTcs = new TaskCompletionSource<string>();
                 testHttpHandler.OnLongPoll(cancellationToken => ResponseUtils.CreateResponse(HttpStatusCode.NoContent));
+                testHttpHandler.OnLongPollDelete(cancellationToken => ResponseUtils.CreateResponse(HttpStatusCode.NoContent));
                 testHttpHandler.OnNegotiate((request, cancellationToken) =>
                 {
                     negotiateUrlTcs.TrySetResult(request.RequestUri.ToString());
