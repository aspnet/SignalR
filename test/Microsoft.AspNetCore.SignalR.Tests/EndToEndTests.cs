// Copyright (c) .NET Foundation. All rights reserved.
// Licensed under the Apache License, Version 2.0. See License.txt in the project root for license information.

using System;
using System.Collections.Generic;
using System.IO.Pipelines;
using System.Net.Http;
using System.Net.WebSockets;
using System.Runtime.InteropServices;
using System.Text;
using System.Threading;
using System.Threading.Tasks;
using Microsoft.AspNetCore.Connections;
using Microsoft.AspNetCore.Http.Connections;
using Microsoft.AspNetCore.Http.Connections.Client;
using Microsoft.AspNetCore.SignalR.Client;
using Microsoft.AspNetCore.Testing.xunit;
using Microsoft.AspNetCore.WebUtilities;
using Microsoft.Extensions.Logging;
using Microsoft.Extensions.Logging.Testing;
using Moq;
using Moq.Protected;
using Xunit;
using Xunit.Abstractions;

namespace Microsoft.AspNetCore.SignalR.Tests
{
    [CollectionDefinition(Name)]
    public class EndToEndTestsCollection : ICollectionFixture<ServerFixture<Startup>>
    {
        public const string Name = "EndToEndTests";
    }

    [Collection(EndToEndTestsCollection.Name)]
    public class EndToEndTests : LoggedTest
    {
        private readonly ServerFixture<Startup> _serverFixture;

        public EndToEndTests(ServerFixture<Startup> serverFixture, ITestOutputHelper output) : base(output)
        {
            if (serverFixture == null)
            {
                throw new ArgumentNullException(nameof(serverFixture));
            }

            _serverFixture = serverFixture;
        }

        [Fact]
        public async Task CanStartAndStopConnectionUsingDefaultTransport()
        {
            var url = _serverFixture.Url + "/echo";
            // The test should connect to the server using WebSockets transport on Windows 8 and newer.
            // On Windows 7/2008R2 it should use ServerSentEvents transport to connect to the server.
            var connection = new HttpConnection(new Uri(url));
            await connection.StartAsync(TransferFormat.Binary).OrTimeout();
            await connection.DisposeAsync().OrTimeout();
        }

        [Fact]
        public async Task TransportThatFallsbackCreatesNewConnection()
        {
            var url = _serverFixture.Url + "/echo";
            // The test should connect to the server using WebSockets transport on Windows 8 and newer.
            // On Windows 7/2008R2 it should use ServerSentEvents transport to connect to the server.

            // The test logic lives in the TestTransportFactory and FakeTransport.
            var connection = new HttpConnection(new Uri(url), new TestTransportFactory(), null, null);
            await connection.StartAsync(TransferFormat.Text).OrTimeout();
            await connection.DisposeAsync().OrTimeout();
        }

        [Theory]
        [MemberData(nameof(TransportTypes))]
        public async Task CanStartAndStopConnectionUsingGivenTransport(HttpTransportType transportType)
        {
            var url = _serverFixture.Url + "/echo";
            var connection = new HttpConnection(new Uri(url), transportType);
            await connection.StartAsync(TransferFormat.Text).OrTimeout();
            await connection.DisposeAsync().OrTimeout();
        }

        [ConditionalFact]
        [WebSocketsSupportedCondition]
        public async Task WebSocketsTest()
        {
            using (StartLog(out var loggerFactory))
            {
                var logger = loggerFactory.CreateLogger<EndToEndTests>();

                const string message = "Hello, World!";
                using (var ws = new ClientWebSocket())
                {
                    var socketUrl = _serverFixture.WebSocketsUrl + "/echo";

                    logger.LogInformation("Connecting WebSocket to {socketUrl}", socketUrl);
                    await ws.ConnectAsync(new Uri(socketUrl), CancellationToken.None).OrTimeout();

                    var bytes = Encoding.UTF8.GetBytes(message);
                    logger.LogInformation("Sending {length} byte frame", bytes.Length);
                    await ws.SendAsync(new ArraySegment<byte>(bytes), WebSocketMessageType.Binary, endOfMessage: true, CancellationToken.None).OrTimeout();

                    logger.LogInformation("Receiving frame");
                    var buffer = new ArraySegment<byte>(new byte[1024]);
                    var result = await ws.ReceiveAsync(buffer, CancellationToken.None).OrTimeout();
                    logger.LogInformation("Received {length} byte frame", result.Count);

                    Assert.Equal(bytes, buffer.Array.AsSpan().Slice(0, result.Count).ToArray());

                    logger.LogInformation("Closing socket");
                    await ws.CloseOutputAsync(WebSocketCloseStatus.Empty, "", CancellationToken.None).OrTimeout();
                    logger.LogInformation("Waiting for close");
                    result = await ws.ReceiveAsync(buffer, CancellationToken.None).OrTimeout();
                    Assert.Equal(WebSocketMessageType.Close, result.MessageType);
                    logger.LogInformation("Closed socket");
                }
            }
        }

        [ConditionalFact]
        [WebSocketsSupportedCondition]
        public async Task WebSocketsReceivesAndSendsPartialFramesTest()
        {
            using (StartLog(out var loggerFactory))
            {
                var logger = loggerFactory.CreateLogger<EndToEndTests>();

                const string message = "Hello, World!";
                using (var ws = new ClientWebSocket())
                {
                    var socketUrl = _serverFixture.WebSocketsUrl + "/echo";

                    logger.LogInformation("Connecting WebSocket to {socketUrl}", socketUrl);
                    await ws.ConnectAsync(new Uri(socketUrl), CancellationToken.None).OrTimeout();

                    var bytes = Encoding.UTF8.GetBytes(message);
                    logger.LogInformation("Sending {length} byte frame", bytes.Length);
                    // We're sending a partial frame, we should still get the data
                    await ws.SendAsync(new ArraySegment<byte>(bytes), WebSocketMessageType.Binary, endOfMessage: false, CancellationToken.None).OrTimeout();

                    logger.LogInformation("Receiving frame");
                    var buffer = new ArraySegment<byte>(new byte[1024]);
                    var result = await ws.ReceiveAsync(buffer, CancellationToken.None).OrTimeout();
                    logger.LogInformation("Received {length} byte frame", result.Count);

                    Assert.Equal(bytes, buffer.Array.AsSpan().Slice(0, result.Count).ToArray());

                    logger.LogInformation("Closing socket");
                    await ws.CloseOutputAsync(WebSocketCloseStatus.Empty, "", CancellationToken.None).OrTimeout();
                    logger.LogInformation("Waiting for close");
                    result = await ws.ReceiveAsync(buffer, CancellationToken.None).OrTimeout();
                    Assert.Equal(WebSocketMessageType.Close, result.MessageType);
                    logger.LogInformation("Closed socket");
                }
            }
        }

        [ConditionalFact]
        [WebSocketsSupportedCondition]
        public async Task HttpRequestsNotSentWhenWebSocketsTransportRequested()
        {
            using (StartLog(out var loggerFactory))
            {
                var logger = loggerFactory.CreateLogger<EndToEndTests>();
                var url = _serverFixture.Url + "/echo";

                var mockHttpHandler = new Mock<HttpMessageHandler>();
                mockHttpHandler.Protected()
                    .Setup<Task<HttpResponseMessage>>("SendAsync", ItExpr.IsAny<HttpRequestMessage>(), ItExpr.IsAny<CancellationToken>())
                    .Returns<HttpRequestMessage, CancellationToken>(
                        (request, cancellationToken) => Task.FromException<HttpResponseMessage>(new InvalidOperationException("HTTP requests should not be sent.")));

<<<<<<< HEAD
                var connection = new HttpConnection(new Uri(url), TransportType.WebSockets, loggerFactory, new HttpOptions { HttpMessageHandlerFactory = (httpMessageHandler) => mockHttpHandler.Object });
=======
                var connection = new HttpConnection(new Uri(url), HttpTransportType.WebSockets, loggerFactory, new HttpOptions { HttpMessageHandler = (httpMessageHandler) => mockHttpHandler.Object });
>>>>>>> ba0131a7

                try
                {
                    var message = new byte[] { 42 };
                    await connection.StartAsync(TransferFormat.Binary).OrTimeout();

                    await connection.Transport.Output.WriteAsync(message).OrTimeout();

                    var receivedData = await connection.Transport.Input.ReadAsync(1);
                    Assert.Equal(message, receivedData);
                }
                catch (Exception ex)
                {
                    logger.LogInformation(ex, "Test threw exception");
                    throw;
                }
                finally
                {
                    logger.LogInformation("Disposing Connection");
                    await connection.DisposeAsync().OrTimeout();
                    logger.LogInformation("Disposed Connection");
                }
            }
        }

        [Theory]
        [MemberData(nameof(TransportTypesAndTransferFormats))]
        public async Task ConnectionCanSendAndReceiveMessages(HttpTransportType transportType, TransferFormat requestedTransferFormat)
        {
            using (StartLog(out var loggerFactory, minLogLevel: LogLevel.Trace, testName: $"ConnectionCanSendAndReceiveMessages_{transportType.ToString()}_{requestedTransferFormat.ToString()}"))
            {
                var logger = loggerFactory.CreateLogger<EndToEndTests>();

                const string message = "Major Key";

                var url = _serverFixture.Url + "/echo";
                var connection = new HttpConnection(new Uri(url), transportType, loggerFactory);
                try
                {
                    logger.LogInformation("Starting connection to {url}", url);
                    await connection.StartAsync(requestedTransferFormat).OrTimeout();
                    logger.LogInformation("Started connection to {url}", url);

                    var bytes = Encoding.UTF8.GetBytes(message);

                    logger.LogInformation("Sending {length} byte message", bytes.Length);
                    try
                    {
                        await connection.Transport.Output.WriteAsync(bytes).OrTimeout();
                    }
                    catch (OperationCanceledException)
                    {
                        // Because the server and client are run in the same process there is a race where websocket.SendAsync
                        // can send a message but before returning be suspended allowing the server to run the EchoConnectionHandler and
                        // send a close frame which triggers a cancellation token on the client and cancels the websocket.SendAsync.
                        // Our solution to this is to just catch OperationCanceledException from the sent message if the race happens
                        // because we know the send went through, and its safe to check the response.
                    }

                    logger.LogInformation("Sent message");

                    logger.LogInformation("Receiving message");
                    Assert.Equal(message, Encoding.UTF8.GetString(await connection.Transport.Input.ReadAsync(bytes.Length).OrTimeout()));
                    logger.LogInformation("Completed receive");
                }
                catch (Exception ex)
                {
                    logger.LogInformation(ex, "Test threw exception");
                    throw;
                }
                finally
                {
                    logger.LogInformation("Disposing Connection");
                    await connection.DisposeAsync().OrTimeout();
                    logger.LogInformation("Disposed Connection");
                }
            }
        }

        public static IEnumerable<object[]> MessageSizesData
        {
            get
            {
                yield return new object[] { new string('A', 5 * 4096) };
                yield return new object[] { new string('A', 1000 * 4096 + 32) };
            }
        }

        [ConditionalTheory]
        [WebSocketsSupportedCondition]
        [MemberData(nameof(MessageSizesData))]
        public async Task ConnectionCanSendAndReceiveDifferentMessageSizesWebSocketsTransport(string message)
        {
            using (StartLog(out var loggerFactory, LogLevel.Trace, testName: $"ConnectionCanSendAndReceiveDifferentMessageSizesWebSocketsTransport_{message.Length}"))
            {
                var logger = loggerFactory.CreateLogger<EndToEndTests>();

                var url = _serverFixture.Url + "/echo";
                var connection = new HttpConnection(new Uri(url), HttpTransportType.WebSockets, loggerFactory);

                try
                {
                    logger.LogInformation("Starting connection to {url}", url);
                    await connection.StartAsync(TransferFormat.Binary).OrTimeout();
                    logger.LogInformation("Started connection to {url}", url);

                    var bytes = Encoding.UTF8.GetBytes(message);
                    logger.LogInformation("Sending {length} byte message", bytes.Length);
                    await connection.Transport.Output.WriteAsync(bytes).OrTimeout();
                    logger.LogInformation("Sent message");

                    logger.LogInformation("Receiving message");
                    // Big timeout here because it can take a while to receive all the bytes
                    var receivedData = await connection.Transport.Input.ReadAsync(bytes.Length);
                    Assert.Equal(message, Encoding.UTF8.GetString(receivedData));
                    logger.LogInformation("Completed receive");
                }
                catch (Exception ex)
                {
                    logger.LogInformation(ex, "Test threw exception");
                    throw;
                }
                finally
                {
                    logger.LogInformation("Disposing Connection");
                    await connection.DisposeAsync().OrTimeout();
                    logger.LogInformation("Disposed Connection");
                }
            }
        }

        [ConditionalFact]
        [WebSocketsSupportedCondition]
        public async Task ServerClosesConnectionWithErrorIfHubCannotBeCreated_WebSocket()
        {
            try
            {
                await ServerClosesConnectionWithErrorIfHubCannotBeCreated(HttpTransportType.WebSockets);
                Assert.True(false, "Expected error was not thrown.");
            }
            catch
            {
                // error is expected
            }
        }

        [Fact]
        public async Task ServerClosesConnectionWithErrorIfHubCannotBeCreated_LongPolling()
        {
            try
            {
                await ServerClosesConnectionWithErrorIfHubCannotBeCreated(HttpTransportType.LongPolling);
                Assert.True(false, "Expected error was not thrown.");
            }
            catch
            {
                // error is expected
            }
        }

        private async Task ServerClosesConnectionWithErrorIfHubCannotBeCreated(HttpTransportType transportType)
        {
            using (StartLog(out var loggerFactory, testName: $"ConnectionCanSendAndReceiveMessages_{transportType.ToString()}"))
            {
                var logger = loggerFactory.CreateLogger<EndToEndTests>();

                var url = _serverFixture.Url + "/uncreatable";
                var connection = new HubConnectionBuilder()
                        .WithLoggerFactory(loggerFactory)
                        .WithHttpConnection(url, options =>
                        {
                            options.Transport = transportType;
                        })
                        .Build();
                try
                {
                    var closeTcs = new TaskCompletionSource<object>();
                    connection.Closed += e =>
                    {
                        if (e != null)
                        {
                            closeTcs.SetException(e);
                        }
                        else
                        {
                            closeTcs.SetResult(null);
                        }
                    };

                    logger.LogInformation("Starting connection to {url}", url);

                    try
                    {
                        await connection.StartAsync().OrTimeout();
                    }
                    catch (OperationCanceledException)
                    {
                        // Due to a race, this can fail with OperationCanceledException in the SendAsync
                        // call that HubConnection does to send the handshake message.
                        // This has only been happening on AppVeyor, likely due to a slower CI machine
                        // The closed event will still fire with the exception we care about.
                    }

                    await closeTcs.Task.OrTimeout();
                }
                catch (Exception ex)
                {
                    logger.LogError(ex, "Test threw {exceptionType}: {message}", ex.GetType(), ex.Message);
                    throw;
                }
                finally
                {
                    logger.LogInformation("Disposing Connection");
                    await connection.DisposeAsync().OrTimeout();
                    logger.LogInformation("Disposed Connection");
                }
            }
        }

        // Serves a fake transport that lets us verify fallback behavior 
        private class TestTransportFactory : ITransportFactory
        {
            private ITransport _transport;

            public ITransport CreateTransport(HttpTransportType availableServerTransports)
            {
                if (_transport == null)
                {
                    _transport = new FakeTransport();
                }

                return _transport;
            }
        }

        private class FakeTransport : ITransport
        {
            private int _tries;
            private string _prevConnectionId = null;
            private IDuplexPipe _application;
            private int availableTransports = 3;

            public FakeTransport()
            {
                if (!TestHelpers.IsWebSocketsSupported())
                {
                    availableTransports -= 1;
                }
            }

            public Task StartAsync(Uri url, IDuplexPipe application, TransferFormat transferFormat, IConnection connection)
            {
                _application = application;
                _tries++;
                Assert.True(QueryHelpers.ParseQuery(url.Query).TryGetValue("id", out var id));
                if (_prevConnectionId == null)
                {
                    _prevConnectionId = id;
                }
                else
                {
                    Assert.True(_prevConnectionId != id);
                    _prevConnectionId = id;
                }

                if (_tries < availableTransports)
                {
                    throw new Exception();
                }
                else
                {
                    return Task.CompletedTask;
                }
            }

            public Task StopAsync()
            {
                _application.Output.Complete();
                _application.Input.Complete();
                return Task.CompletedTask;
            }
        }

        public static IEnumerable<object[]> TransportTypes
        {
            get
            {
                if (TestHelpers.IsWebSocketsSupported())
                {
                    yield return new object[] { HttpTransportType.WebSockets };
                }
                yield return new object[] { HttpTransportType.ServerSentEvents };
                yield return new object[] { HttpTransportType.LongPolling };
            }
        }

        public static IEnumerable<object[]> TransportTypesAndTransferFormats
        {
            get
            {
                foreach (var transport in TransportTypes)
                {
                    yield return new[] { transport[0], TransferFormat.Text };

                    if ((HttpTransportType)transport[0] != HttpTransportType.ServerSentEvents)
                    {
                        yield return new[] { transport[0], TransferFormat.Binary };
                    }
                }
            }
        }
    }
}<|MERGE_RESOLUTION|>--- conflicted
+++ resolved
@@ -170,11 +170,7 @@
                     .Returns<HttpRequestMessage, CancellationToken>(
                         (request, cancellationToken) => Task.FromException<HttpResponseMessage>(new InvalidOperationException("HTTP requests should not be sent.")));
 
-<<<<<<< HEAD
-                var connection = new HttpConnection(new Uri(url), TransportType.WebSockets, loggerFactory, new HttpOptions { HttpMessageHandlerFactory = (httpMessageHandler) => mockHttpHandler.Object });
-=======
-                var connection = new HttpConnection(new Uri(url), HttpTransportType.WebSockets, loggerFactory, new HttpOptions { HttpMessageHandler = (httpMessageHandler) => mockHttpHandler.Object });
->>>>>>> ba0131a7
+                var connection = new HttpConnection(new Uri(url), HttpTransportType.WebSockets, loggerFactory, new HttpOptions { HttpMessageHandlerFactory = (httpMessageHandler) => mockHttpHandler.Object });
 
                 try
                 {
@@ -344,10 +340,7 @@
                 var url = _serverFixture.Url + "/uncreatable";
                 var connection = new HubConnectionBuilder()
                         .WithLoggerFactory(loggerFactory)
-                        .WithHttpConnection(url, options =>
-                        {
-                            options.Transport = transportType;
-                        })
+                        .WithHttpConnection(url, transportType)
                         .Build();
                 try
                 {
