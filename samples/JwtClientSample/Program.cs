--- conflicted
+++ resolved
@@ -23,11 +23,7 @@
 
         private const string ServerUrl = "http://localhost:54543";
 
-<<<<<<< HEAD
-        private readonly ConcurrentDictionary<string, Task<string>> _tokens = new ConcurrentDictionary<string, Task<string>>();
-=======
-        private readonly ConcurrentDictionary<string, string> _tokens = new ConcurrentDictionary<string, string>(StringComparer.Ordinal);
->>>>>>> 6bc2ebb4
+        private readonly ConcurrentDictionary<string, Task<string>> _tokens = new ConcurrentDictionary<string, Task<string>>(StringComparer.Ordinal);
         private readonly Random _random = new Random();
 
         private async Task RunConnection(HttpTransportType transportType)
