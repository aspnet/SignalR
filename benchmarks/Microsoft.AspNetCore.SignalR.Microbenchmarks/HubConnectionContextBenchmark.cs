// Copyright (c) .NET Foundation. All rights reserved.
// Licensed under the Apache License, Version 2.0. See License.txt in the project root for license information.

using System;
using System.Buffers;
using System.Collections.Generic;
using System.IO;
using System.IO.Pipelines;
using System.Text;
using System.Threading;
using System.Threading.Tasks;
using BenchmarkDotNet.Attributes;
using Microsoft.AspNetCore.Connections;
using Microsoft.AspNetCore.Http.Features;
using Microsoft.AspNetCore.SignalR.Client;
using Microsoft.AspNetCore.SignalR.Core;
using Microsoft.AspNetCore.SignalR.Internal;
using Microsoft.AspNetCore.SignalR.Internal.Formatters;
using Microsoft.AspNetCore.SignalR.Internal.Protocol;
using Microsoft.AspNetCore.SignalR.Microbenchmarks.Shared;
using Microsoft.AspNetCore.Sockets.Client;
using Microsoft.Extensions.Logging.Abstractions;

namespace Microsoft.AspNetCore.SignalR.Microbenchmarks
{
    public class HubConnectionContextBenchmark
    {
        private HubConnectionContext _hubConnectionContext;
        private TestHubProtocolResolver _successHubProtocolResolver;
        private TestHubProtocolResolver _failureHubProtocolResolver;
        private TestUserIdProvider _userIdProvider;
        private List<string> _supportedProtocols;
        private TestDuplexPipe _pipe;
        private ReadResult _handshakeRequestResult;

        [GlobalSetup]
        public void GlobalSetup()
        {
            var memoryBufferWriter = new MemoryBufferWriter();
            HandshakeProtocol.WriteRequestMessage(new HandshakeRequestMessage("json", 1), memoryBufferWriter);
            _handshakeRequestResult = new ReadResult(new ReadOnlySequence<byte>(memoryBufferWriter.ToArray()), false, false);

            _pipe = new TestDuplexPipe();

            var connection = new DefaultConnectionContext(Guid.NewGuid().ToString(), _pipe, _pipe);
            _hubConnectionContext = new HubConnectionContext(connection, Timeout.InfiniteTimeSpan, NullLoggerFactory.Instance);

            _successHubProtocolResolver = new TestHubProtocolResolver(new JsonHubProtocol());
            _failureHubProtocolResolver = new TestHubProtocolResolver(null);
            _userIdProvider = new TestUserIdProvider();
            _supportedProtocols = new List<string> {"json"};
        }

        [Benchmark]
        public async Task SuccessHandshakeAsync()
        {
<<<<<<< HEAD
            _pipe.AddReadResult(new ValueTask<ReadResult>(_handshakeResponseResult));
=======
            _pipe.AddReadResult(_handshakeRequestResult);
>>>>>>> 7f86b92f

            await _hubConnectionContext.HandshakeAsync(TimeSpan.FromSeconds(5), _supportedProtocols, _successHubProtocolResolver, _userIdProvider);
        }

        [Benchmark]
        public async Task ErrorHandshakeAsync()
        {
<<<<<<< HEAD
            _pipe.AddReadResult(new ValueTask<ReadResult>(_handshakeResponseResult));
=======
            _pipe.AddReadResult(_handshakeRequestResult);
>>>>>>> 7f86b92f

            await _hubConnectionContext.HandshakeAsync(TimeSpan.FromSeconds(5), _supportedProtocols, _failureHubProtocolResolver, _userIdProvider);
        }
    }

    public class TestUserIdProvider : IUserIdProvider
    {
        public string GetUserId(HubConnectionContext connection)
        {
            return "UserId!";
        }
    }

    public class TestHubProtocolResolver : IHubProtocolResolver
    {
        private readonly IHubProtocol _instance;

        public TestHubProtocolResolver(IHubProtocol instance)
        {
            _instance = instance;
        }

        public IHubProtocol GetProtocol(string protocolName, IList<string> supportedProtocols)
        {
            return _instance;
        }
    }
}<|MERGE_RESOLUTION|>--- conflicted
+++ resolved
@@ -54,11 +54,7 @@
         [Benchmark]
         public async Task SuccessHandshakeAsync()
         {
-<<<<<<< HEAD
-            _pipe.AddReadResult(new ValueTask<ReadResult>(_handshakeResponseResult));
-=======
-            _pipe.AddReadResult(_handshakeRequestResult);
->>>>>>> 7f86b92f
+            _pipe.AddReadResult(new ValueTask<ReadResult>(_handshakeRequestResult));
 
             await _hubConnectionContext.HandshakeAsync(TimeSpan.FromSeconds(5), _supportedProtocols, _successHubProtocolResolver, _userIdProvider);
         }
@@ -66,11 +62,7 @@
         [Benchmark]
         public async Task ErrorHandshakeAsync()
         {
-<<<<<<< HEAD
-            _pipe.AddReadResult(new ValueTask<ReadResult>(_handshakeResponseResult));
-=======
-            _pipe.AddReadResult(_handshakeRequestResult);
->>>>>>> 7f86b92f
+            _pipe.AddReadResult(new ValueTask<ReadResult>(_handshakeRequestResult));
 
             await _hubConnectionContext.HandshakeAsync(TimeSpan.FromSeconds(5), _supportedProtocols, _failureHubProtocolResolver, _userIdProvider);
         }
