﻿using System;
using System.Buffers;
using System.IO;
using System.Threading.Tasks;
using BenchmarkDotNet.Attributes;
using Microsoft.AspNetCore.Http.Connections.Client.Internal;
using Microsoft.AspNetCore.Http.Connections.Internal;
using Microsoft.AspNetCore.SignalR.Internal.Protocol;
using Newtonsoft.Json;

namespace Microsoft.AspNetCore.SignalR.Microbenchmarks
{
    public class ServerSentEventsBenchmark
    {
        private ServerSentEventsMessageParser _parser;
        private byte[] _sseFormattedData;
        private ReadOnlySequence<byte> _rawData;

        [Params(Message.NoArguments, Message.FewArguments, Message.ManyArguments, Message.LargeArguments)]
        public Message Input { get; set; }

        [Params("json", "json-formatted")]
        public string Protocol { get; set; }

        [GlobalSetup]
        public void GlobalSetup()
        {
            IHubProtocol protocol;

            if (Protocol == "json")
            {
                protocol = new JsonHubProtocol();
            }
            else
            {
                // New line in result to trigger SSE formatting
                protocol = new JsonHubProtocol
                {
                    PayloadSerializer = { Formatting = Formatting.Indented }
                };
            }

            var targetName = "Target";
            HubMessage hubMessage = null;
            switch (Input)
            {
                case Message.NoArguments:
                    hubMessage = new InvocationMessage(target: targetName, argumentBindingException: null);
                    break;
                case Message.FewArguments:
                    hubMessage = new InvocationMessage(target: targetName, argumentBindingException: null, 1, "Foo", 2.0f);
                    break;
                case Message.ManyArguments:
                    hubMessage = new InvocationMessage(target: targetName, argumentBindingException: null, 1, "string", 2.0f, true, (byte)9, new[] { 5, 4, 3, 2, 1 }, 'c', 123456789101112L);
                    break;
                case Message.LargeArguments:
                    hubMessage = new InvocationMessage(target: targetName, argumentBindingException: null, new string('F', 10240), new string('B', 10240));
                    break;
            }

            _parser = new ServerSentEventsMessageParser();
<<<<<<< HEAD
            _rawData = new ReadOnlySequence<byte>(protocol.WriteToArray(hubMessage));
=======
            _rawData = hubProtocol.GetMessageBytes(hubMessage);
>>>>>>> 5fa28925
            var ms = new MemoryStream();
            ServerSentEventsMessageFormatter.WriteMessageAsync(_rawData, ms).GetAwaiter().GetResult();
            _sseFormattedData = ms.ToArray();
        }

        [Benchmark]
        public void ReadSingleMessage()
        {
            var buffer = new ReadOnlySequence<byte>(_sseFormattedData);

            if (_parser.ParseMessage(buffer, out _, out _, out _) != ServerSentEventsMessageParser.ParseResult.Completed)
            {
                throw new InvalidOperationException("Parse failed!");
            }

            _parser.Reset();
        }

        [Benchmark]
        public Task WriteSingleMessage()
        {
            return ServerSentEventsMessageFormatter.WriteMessageAsync(_rawData, Stream.Null);
        }

        public enum Message
        {
            NoArguments = 0,
            FewArguments = 1,
            ManyArguments = 2,
            LargeArguments = 3
        }
    }
}<|MERGE_RESOLUTION|>--- conflicted
+++ resolved
@@ -40,30 +40,25 @@
                 };
             }
 
-            var targetName = "Target";
             HubMessage hubMessage = null;
             switch (Input)
             {
                 case Message.NoArguments:
-                    hubMessage = new InvocationMessage(target: targetName, argumentBindingException: null);
+                    hubMessage = new InvocationMessage(target: "Target", argumentBindingException: null);
                     break;
                 case Message.FewArguments:
-                    hubMessage = new InvocationMessage(target: targetName, argumentBindingException: null, 1, "Foo", 2.0f);
+                    hubMessage = new InvocationMessage(target: "Target", argumentBindingException: null, 1, "Foo", 2.0f);
                     break;
                 case Message.ManyArguments:
-                    hubMessage = new InvocationMessage(target: targetName, argumentBindingException: null, 1, "string", 2.0f, true, (byte)9, new[] { 5, 4, 3, 2, 1 }, 'c', 123456789101112L);
+                    hubMessage = new InvocationMessage(target: "Target", argumentBindingException: null, 1, "string", 2.0f, true, (byte)9, new[] { 5, 4, 3, 2, 1 }, 'c', 123456789101112L);
                     break;
                 case Message.LargeArguments:
-                    hubMessage = new InvocationMessage(target: targetName, argumentBindingException: null, new string('F', 10240), new string('B', 10240));
+                    hubMessage = new InvocationMessage(target: "Target", argumentBindingException: null, new string('F', 10240), new string('B', 10240));
                     break;
             }
 
             _parser = new ServerSentEventsMessageParser();
-<<<<<<< HEAD
-            _rawData = new ReadOnlySequence<byte>(protocol.WriteToArray(hubMessage));
-=======
-            _rawData = hubProtocol.GetMessageBytes(hubMessage);
->>>>>>> 5fa28925
+            _rawData = new ReadOnlySequence<byte>(protocol.GetMessageBytes(hubMessage));
             var ms = new MemoryStream();
             ServerSentEventsMessageFormatter.WriteMessageAsync(_rawData, ms).GetAwaiter().GetResult();
             _sseFormattedData = ms.ToArray();
