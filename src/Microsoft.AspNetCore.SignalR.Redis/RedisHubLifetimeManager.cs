--- conflicted
+++ resolved
@@ -188,11 +188,7 @@
 
             if (connection.User.Identity.IsAuthenticated)
             {
-<<<<<<< HEAD
-                var userChannel = typeof(THub).FullName + ".user." + connection.User.FindFirst(ClaimTypes.NameIdentifier)?.Value;
-=======
-                var userChannel = _channelNamePrefix + ".user." + connection.User.Identity.Name;
->>>>>>> d469cc31
+                var userChannel = _channelNamePrefix + ".user." + connection.User.FindFirst(ClaimTypes.NameIdentifier)?.Value;
                 redisSubscriptions.Add(userChannel);
 
                 var previousUserTask = Task.CompletedTask;
