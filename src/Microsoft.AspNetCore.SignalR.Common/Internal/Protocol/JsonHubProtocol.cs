// Copyright (c) .NET Foundation. All rights reserved.
// Licensed under the Apache License, Version 2.0. See License.txt in the project root for license information.

using System;
using System.Collections.Generic;
using System.IO;
using System.Runtime.ExceptionServices;
using System.Text;
using Microsoft.AspNetCore.Protocols;
using Microsoft.AspNetCore.SignalR.Internal.Formatters;
using Microsoft.Extensions.Options;
using Newtonsoft.Json;
using Newtonsoft.Json.Linq;
using Newtonsoft.Json.Serialization;

namespace Microsoft.AspNetCore.SignalR.Internal.Protocol
{
    public class JsonHubProtocol : IHubProtocol
    {
        private static readonly UTF8Encoding _utf8NoBom = new UTF8Encoding(encoderShouldEmitUTF8Identifier: false);

        private const string ResultPropertyName = "result";
        private const string ItemPropertyName = "item";
        private const string InvocationIdPropertyName = "invocationId";
        private const string TypePropertyName = "type";
        private const string ErrorPropertyName = "error";
        private const string TargetPropertyName = "target";
        private const string ArgumentsPropertyName = "arguments";
        private const string PayloadPropertyName = "payload";
        private const string HeadersPropertyName = "headers";

        public static readonly string ProtocolName = "json";

        // ONLY to be used for application payloads (args, return values, etc.)
        public JsonSerializer PayloadSerializer { get; }

        public JsonHubProtocol() : this(Options.Create(new JsonHubProtocolOptions()))
        {
        }

        public JsonHubProtocol(IOptions<JsonHubProtocolOptions> options)
        {
            PayloadSerializer = JsonSerializer.Create(options.Value.PayloadSerializerSettings);
        }

        public string Name => ProtocolName;

        public TransferFormat TransferFormat => TransferFormat.Text;

        public bool TryParseMessages(ReadOnlyMemory<byte> input, IInvocationBinder binder, IList<HubMessage> messages)
        {
            while (TextMessageParser.TryParseMessage(ref input, out var payload))
            {
                var textReader = new Utf8BufferTextReader(payload);
                messages.Add(ParseMessage(textReader, binder));
            }

            return messages.Count > 0;
        }

        public void WriteMessage(HubMessage message, Stream output)
        {
            WriteMessageCore(message, output);
            TextMessageFormatter.WriteRecordSeparator(output);
        }

        private HubMessage ParseMessage(TextReader textReader, IInvocationBinder binder)
        {
            try
            {
                // We parse using the JsonTextReader directly but this has a problem. Some of our properties are dependent on other properties
                // and since reading the json might be unordered, we need to store the parsed content as JToken to re-parse when true types are known.
                // if we're lucky and the state we need to directly parse is available, then we'll use it.

                int? type = null;
                string invocationId = null;
                string target = null;
                string error = null;
                var hasItem = false;
                object item = null;
                JToken itemToken = null;
                var hasResult = false;
                object result = null;
                JToken resultToken = null;
                bool hasArguments = false;
                object[] arguments = null;
                JArray argumentsToken = null;
                ExceptionDispatchInfo argumentBindingException = null;
                Dictionary<string, string> headers = null;
                var completed = false;

                using (var reader = new JsonTextReader(textReader))
                {
                    reader.ArrayPool = JsonArrayPool<char>.Shared;

                    JsonUtils.CheckRead(reader);

<<<<<<< HEAD
                    var json = JsonUtils.GetObject(token);

                    // Determine the type of the message
                    var type = JsonUtils.GetRequiredProperty<int>(json, TypePropertyName, JTokenType.Integer);

                    switch (type)
                    {
                        case HubProtocolConstants.InvocationMessageType:
                            return BindInvocationMessage(json, binder);
                        case HubProtocolConstants.StreamInvocationMessageType:
                            return BindStreamInvocationMessage(json, binder);
                        case HubProtocolConstants.StreamItemMessageType:
                            return BindStreamItemMessage(json, binder);
                        case HubProtocolConstants.CompletionMessageType:
                            return BindCompletionMessage(json, binder);
                        case HubProtocolConstants.CancelInvocationMessageType:
                            return BindCancelInvocationMessage(json);
                        case HubProtocolConstants.PingMessageType:
                            return PingMessage.Instance;
                        case HubProtocolConstants.CloseMessageType:
                            return BindCloseMessage(json);
                        default:
                            throw new InvalidDataException($"Unknown message type: {type}");
=======
                    // We're always parsing a JSON object
                    if (reader.TokenType != JsonToken.StartObject)
                    {
                        throw new InvalidDataException($"Unexpected JSON Token Type '{JsonUtils.GetTokenString(reader.TokenType)}'. Expected a JSON Object.");
                    }

                    do
                    {
                        switch (reader.TokenType)
                        {
                            case JsonToken.PropertyName:
                                string memberName = reader.Value.ToString();

                                switch (memberName)
                                {
                                    case TypePropertyName:
                                        var messageType = JsonUtils.ReadAsInt32(reader, TypePropertyName);

                                        if (messageType == null)
                                        {
                                            throw new InvalidDataException($"Missing required property '{TypePropertyName}'.");
                                        }

                                        type = messageType.Value;
                                        break;
                                    case InvocationIdPropertyName:
                                        invocationId = JsonUtils.ReadAsString(reader, InvocationIdPropertyName);
                                        break;
                                    case TargetPropertyName:
                                        target = JsonUtils.ReadAsString(reader, TargetPropertyName);
                                        break;
                                    case ErrorPropertyName:
                                        error = JsonUtils.ReadAsString(reader, ErrorPropertyName);
                                        break;
                                    case ResultPropertyName:
                                        JsonUtils.CheckRead(reader);

                                        hasResult = true;

                                        if (string.IsNullOrEmpty(invocationId))
                                        {
                                            // If we don't have an invocation id then we need to store it as a JToken so we can parse it later
                                            resultToken = JToken.Load(reader);
                                        }
                                        else
                                        {
                                            // If we have an invocation id already we can parse the end result
                                            var returnType = binder.GetReturnType(invocationId);
                                            result = PayloadSerializer.Deserialize(reader, returnType);
                                        }
                                        break;
                                    case ItemPropertyName:
                                        JsonUtils.CheckRead(reader);

                                        hasItem = true;

                                        if (string.IsNullOrEmpty(invocationId))
                                        {
                                            // If we don't have an invocation id then we need to store it as a JToken so we can parse it later
                                            itemToken = JToken.Load(reader);
                                        }
                                        else
                                        {
                                            var returnType = binder.GetReturnType(invocationId);
                                            item = PayloadSerializer.Deserialize(reader, returnType);
                                        }
                                        break;
                                    case ArgumentsPropertyName:
                                        JsonUtils.CheckRead(reader);

                                        if (reader.TokenType != JsonToken.StartArray)
                                        {
                                            throw new InvalidDataException($"Expected '{ArgumentsPropertyName}' to be of type {JTokenType.Array}.");
                                        }

                                        hasArguments = true;

                                        if (string.IsNullOrEmpty(target))
                                        {
                                            // We don't know the method name yet so just parse an array of generic JArray
                                            argumentsToken = JArray.Load(reader);
                                        }
                                        else
                                        {
                                            try
                                            {
                                                var paramTypes = binder.GetParameterTypes(target);
                                                arguments = BindArguments(reader, paramTypes);
                                            }
                                            catch (Exception ex)
                                            {
                                                argumentBindingException = ExceptionDispatchInfo.Capture(ex);
                                            }
                                        }
                                        break;
                                    case HeadersPropertyName:
                                        JsonUtils.CheckRead(reader);
                                        headers = ReadHeaders(reader);
                                        break;
                                    default:
                                        // Skip read the property name
                                        JsonUtils.CheckRead(reader);
                                        // Skip the value for this property
                                        reader.Skip();
                                        break;
                                }
                                break;
                            case JsonToken.EndObject:
                                completed = true;
                                break;
                            default:
                                break;
                        }
>>>>>>> 7df5c878
                    }
                    while (!completed && JsonUtils.CheckRead(reader));
                }

                HubMessage message = null;

                switch (type)
                {
                    case HubProtocolConstants.InvocationMessageType:
                        {
                            if (argumentsToken != null)
                            {
                                try
                                {
                                    var paramTypes = binder.GetParameterTypes(target);
                                    arguments = BindArguments(argumentsToken, paramTypes);
                                }
                                catch (Exception ex)
                                {
                                    argumentBindingException = ExceptionDispatchInfo.Capture(ex);
                                }
                            }

                            message = BindInvocationMessage(invocationId, target, argumentBindingException, arguments, hasArguments, binder);
                        }
                        break;
                    case HubProtocolConstants.StreamInvocationMessageType:
                        {
                            if (argumentsToken != null)
                            {
                                try
                                {
                                    var paramTypes = binder.GetParameterTypes(target);
                                    arguments = BindArguments(argumentsToken, paramTypes);
                                }
                                catch (Exception ex)
                                {
                                    argumentBindingException = ExceptionDispatchInfo.Capture(ex);
                                }
                            }

                            message = BindStreamInvocationMessage(invocationId, target, argumentBindingException, arguments, hasArguments, binder);
                        }
                        break;
                    case HubProtocolConstants.StreamItemMessageType:
                        if (itemToken != null)
                        {
                            var returnType = binder.GetReturnType(invocationId);
                            item = itemToken.ToObject(returnType, PayloadSerializer);
                        }

                        message = BindStreamItemMessage(invocationId, item, hasItem, binder);
                        break;
                    case HubProtocolConstants.CompletionMessageType:
                        if (resultToken != null)
                        {
                            var returnType = binder.GetReturnType(invocationId);
                            result = resultToken.ToObject(returnType, PayloadSerializer);
                        }

                        message = BindCompletionMessage(invocationId, error, result, hasResult, binder);
                        break;
                    case HubProtocolConstants.CancelInvocationMessageType:
                        message = BindCancelInvocationMessage(invocationId);
                        break;
                    case HubProtocolConstants.PingMessageType:
                        return PingMessage.Instance;
                    case null:
                        throw new InvalidDataException($"Missing required property '{TypePropertyName}'.");
                    default:
                        throw new InvalidDataException($"Unknown message type: {type}");
                }

                return ApplyHeaders(message, headers);
            }
            catch (JsonReaderException jrex)
            {
                throw new InvalidDataException("Error reading JSON.", jrex);
            }
        }

        private Dictionary<string, string> ReadHeaders(JsonTextReader reader)
        {
            var headers = new Dictionary<string, string>();

            if (reader.TokenType != JsonToken.StartObject)
            {
                throw new InvalidDataException($"Expected '{HeadersPropertyName}' to be of type {JTokenType.Object}.");
            }

            while (reader.Read())
            {
                switch (reader.TokenType)
                {
                    case JsonToken.PropertyName:
                        string propertyName = reader.Value.ToString();

                        JsonUtils.CheckRead(reader);

                        if (reader.TokenType != JsonToken.String)
                        {
                            throw new InvalidDataException($"Expected header '{propertyName}' to be of type {JTokenType.String}.");
                        }

                        headers[propertyName] = reader.Value?.ToString();
                        break;
                    case JsonToken.Comment:
                        break;
                    case JsonToken.EndObject:
                        return headers;
                }
            }

            throw new JsonReaderException("Unexpected end when reading message headers");
        }

        private void WriteMessageCore(HubMessage message, Stream stream)
        {
            using (var writer = new JsonTextWriter(new StreamWriter(stream, _utf8NoBom, 1024, leaveOpen: true)))
            {
                writer.WriteStartObject();
                switch (message)
                {
                    case InvocationMessage m:
                        WriteMessageType(writer, HubProtocolConstants.InvocationMessageType);
                        WriteHeaders(writer, m);
                        WriteInvocationMessage(m, writer);
                        break;
                    case StreamInvocationMessage m:
                        WriteMessageType(writer, HubProtocolConstants.StreamInvocationMessageType);
                        WriteHeaders(writer, m);
                        WriteStreamInvocationMessage(m, writer);
                        break;
                    case StreamItemMessage m:
                        WriteMessageType(writer, HubProtocolConstants.StreamItemMessageType);
                        WriteHeaders(writer, m);
                        WriteStreamItemMessage(m, writer);
                        break;
                    case CompletionMessage m:
                        WriteMessageType(writer, HubProtocolConstants.CompletionMessageType);
                        WriteHeaders(writer, m);
                        WriteCompletionMessage(m, writer);
                        break;
                    case CancelInvocationMessage m:
                        WriteMessageType(writer, HubProtocolConstants.CancelInvocationMessageType);
                        WriteHeaders(writer, m);
                        WriteCancelInvocationMessage(m, writer);
                        break;
                    case PingMessage _:
                        WriteMessageType(writer, HubProtocolConstants.PingMessageType);
                        break;
                    case CloseMessage m:
                        WriteMessageType(writer, HubProtocolConstants.CloseMessageType);
                        WriteCloseMessage(m, writer);
                        break;
                    default:
                        throw new InvalidOperationException($"Unsupported message type: {message.GetType().FullName}");
                }
                writer.WriteEndObject();
            }
        }

        private void WriteHeaders(JsonTextWriter writer, HubInvocationMessage message)
        {
            if (message.Headers != null && message.Headers.Count > 0)
            {
                writer.WritePropertyName(HeadersPropertyName);
                writer.WriteStartObject();
                foreach (var value in message.Headers)
                {
                    writer.WritePropertyName(value.Key);
                    writer.WriteValue(value.Value);
                }
                writer.WriteEndObject();
            }
        }

        private void WriteCompletionMessage(CompletionMessage message, JsonTextWriter writer)
        {
            WriteInvocationId(message, writer);
            if (!string.IsNullOrEmpty(message.Error))
            {
                writer.WritePropertyName(ErrorPropertyName);
                writer.WriteValue(message.Error);
            }
            else if (message.HasResult)
            {
                writer.WritePropertyName(ResultPropertyName);
                PayloadSerializer.Serialize(writer, message.Result);
            }
        }

        private void WriteCancelInvocationMessage(CancelInvocationMessage message, JsonTextWriter writer)
        {
            WriteInvocationId(message, writer);
        }

        private void WriteStreamItemMessage(StreamItemMessage message, JsonTextWriter writer)
        {
            WriteInvocationId(message, writer);
            writer.WritePropertyName(ItemPropertyName);
            PayloadSerializer.Serialize(writer, message.Item);
        }

        private void WriteInvocationMessage(InvocationMessage message, JsonTextWriter writer)
        {
            WriteInvocationId(message, writer);
            writer.WritePropertyName(TargetPropertyName);
            writer.WriteValue(message.Target);

            WriteArguments(message.Arguments, writer);
        }

        private void WriteStreamInvocationMessage(StreamInvocationMessage message, JsonTextWriter writer)
        {
            WriteInvocationId(message, writer);
            writer.WritePropertyName(TargetPropertyName);
            writer.WriteValue(message.Target);

            WriteArguments(message.Arguments, writer);
        }

        private void WriteCloseMessage(CloseMessage message, JsonTextWriter writer)
        {
            if (!string.IsNullOrEmpty(message.Error))
            {
                writer.WritePropertyName(ErrorPropertyName);
                writer.WriteValue(message.Error);
            }
        }

        private void WriteArguments(object[] arguments, JsonTextWriter writer)
        {
            writer.WritePropertyName(ArgumentsPropertyName);
            writer.WriteStartArray();
            foreach (var argument in arguments)
            {
                PayloadSerializer.Serialize(writer, argument);
            }
            writer.WriteEndArray();
        }

        private static void WriteInvocationId(HubInvocationMessage message, JsonTextWriter writer)
        {
            if (!string.IsNullOrEmpty(message.InvocationId))
            {
                writer.WritePropertyName(InvocationIdPropertyName);
                writer.WriteValue(message.InvocationId);
            }
        }

        private static void WriteMessageType(JsonTextWriter writer, int type)
        {
            writer.WritePropertyName(TypePropertyName);
            writer.WriteValue(type);
        }

        private HubMessage BindCancelInvocationMessage(string invocationId)
        {
            if (string.IsNullOrEmpty(invocationId))
            {
                throw new InvalidDataException($"Missing required property '{InvocationIdPropertyName}'.");
            }

            return new CancelInvocationMessage(invocationId);
        }

        private HubMessage BindCompletionMessage(string invocationId, string error, object result, bool hasResult, IInvocationBinder binder)
        {
            if (string.IsNullOrEmpty(invocationId))
            {
                throw new InvalidDataException($"Missing required property '{InvocationIdPropertyName}'.");
            }

            if (error != null && hasResult)
            {
                throw new InvalidDataException("The 'error' and 'result' properties are mutually exclusive.");
            }

            if (hasResult)
            {
                return new CompletionMessage(invocationId, error, result, hasResult: true);
            }

            return new CompletionMessage(invocationId, error, result: null, hasResult: false);
        }

        private HubMessage BindStreamItemMessage(string invocationId, object item, bool hasItem, IInvocationBinder binder)
        {
            if (string.IsNullOrEmpty(invocationId))
            {
                throw new InvalidDataException($"Missing required property '{InvocationIdPropertyName}'.");
            }

            if (!hasItem)
            {
                throw new InvalidDataException($"Missing required property '{ItemPropertyName}'.");
            }

            return new StreamItemMessage(invocationId, item);
        }

        private HubMessage BindStreamInvocationMessage(string invocationId, string target, ExceptionDispatchInfo argumentBindingException, object[] arguments, bool hasArguments, IInvocationBinder binder)
        {
            if (string.IsNullOrEmpty(invocationId))
            {
                throw new InvalidDataException($"Missing required property '{InvocationIdPropertyName}'.");
            }

            if (!hasArguments)
            {
                throw new InvalidDataException($"Missing required property '{ArgumentsPropertyName}'.");
            }

            if (string.IsNullOrEmpty(target))
            {
                throw new InvalidDataException($"Missing required property '{TargetPropertyName}'.");
            }

            return new StreamInvocationMessage(invocationId, target, argumentBindingException: argumentBindingException, arguments: arguments);
        }

        private HubMessage BindInvocationMessage(string invocationId, string target, ExceptionDispatchInfo argumentBindingException, object[] arguments, bool hasArguments, IInvocationBinder binder)
        {
            if (string.IsNullOrEmpty(target))
            {
                throw new InvalidDataException($"Missing required property '{TargetPropertyName}'.");
            }

            if (!hasArguments)
            {
                throw new InvalidDataException($"Missing required property '{ArgumentsPropertyName}'.");
            }

            return new InvocationMessage(invocationId, target, argumentBindingException: argumentBindingException, arguments: arguments);
        }

        private object[] BindArguments(JsonTextReader reader, IReadOnlyList<Type> paramTypes)
        {
            var arguments = new object[paramTypes.Count];
            var paramIndex = 0;
            var argumentsCount = 0;

            while (reader.Read())
            {
                if (reader.TokenType == JsonToken.EndArray)
                {
                    if (argumentsCount != paramTypes.Count)
                    {
                        throw new InvalidDataException($"Invocation provides {argumentsCount} argument(s) but target expects {paramTypes.Count}.");
                    }

                    return arguments;
                }

                try
                {
                    if (paramIndex < paramTypes.Count)
                    {
                        // Set all known arguments
                        arguments[paramIndex] = PayloadSerializer.Deserialize(reader, paramTypes[paramIndex]);
                    }

                    argumentsCount++;
                    paramIndex++;
                }
                catch (Exception ex)
                {
                    throw new InvalidDataException("Error binding arguments. Make sure that the types of the provided values match the types of the hub method being invoked.", ex);
                }
            }

            throw new JsonReaderException("Unexpected end when reading JSON");
        }

        private CloseMessage BindCloseMessage(JObject json)
        {
            var error = JsonUtils.GetOptionalProperty<string>(json, ErrorPropertyName, JTokenType.String);
            var message = new CloseMessage(error);
            return message;
        }

        private object[] BindArguments(JArray args, IReadOnlyList<Type> paramTypes)
        {
            var arguments = new object[args.Count];
            if (paramTypes.Count != arguments.Length)
            {
                throw new InvalidDataException($"Invocation provides {arguments.Length} argument(s) but target expects {paramTypes.Count}.");
            }

            try
            {
                for (var i = 0; i < paramTypes.Count; i++)
                {
                    var paramType = paramTypes[i];
                    arguments[i] = args[i].ToObject(paramType, PayloadSerializer);
                }

                return arguments;
            }
            catch (Exception ex)
            {
                throw new InvalidDataException("Error binding arguments. Make sure that the types of the provided values match the types of the hub method being invoked.", ex);
            }
        }

        private HubMessage ApplyHeaders(HubMessage message, Dictionary<string, string> headers)
        {
            if (headers != null && message is HubInvocationMessage invocationMessage)
            {
                invocationMessage.Headers = headers;
            }

            return message;
        }

        internal static JsonSerializerSettings CreateDefaultSerializerSettings()
        {
            return new JsonSerializerSettings { ContractResolver = new CamelCasePropertyNamesContractResolver() };
        }
    }
}<|MERGE_RESOLUTION|>--- conflicted
+++ resolved
@@ -95,31 +95,6 @@
 
                     JsonUtils.CheckRead(reader);
 
-<<<<<<< HEAD
-                    var json = JsonUtils.GetObject(token);
-
-                    // Determine the type of the message
-                    var type = JsonUtils.GetRequiredProperty<int>(json, TypePropertyName, JTokenType.Integer);
-
-                    switch (type)
-                    {
-                        case HubProtocolConstants.InvocationMessageType:
-                            return BindInvocationMessage(json, binder);
-                        case HubProtocolConstants.StreamInvocationMessageType:
-                            return BindStreamInvocationMessage(json, binder);
-                        case HubProtocolConstants.StreamItemMessageType:
-                            return BindStreamItemMessage(json, binder);
-                        case HubProtocolConstants.CompletionMessageType:
-                            return BindCompletionMessage(json, binder);
-                        case HubProtocolConstants.CancelInvocationMessageType:
-                            return BindCancelInvocationMessage(json);
-                        case HubProtocolConstants.PingMessageType:
-                            return PingMessage.Instance;
-                        case HubProtocolConstants.CloseMessageType:
-                            return BindCloseMessage(json);
-                        default:
-                            throw new InvalidDataException($"Unknown message type: {type}");
-=======
                     // We're always parsing a JSON object
                     if (reader.TokenType != JsonToken.StartObject)
                     {
@@ -233,7 +208,6 @@
                             default:
                                 break;
                         }
->>>>>>> 7df5c878
                     }
                     while (!completed && JsonUtils.CheckRead(reader));
                 }
@@ -615,7 +589,6 @@
             var message = new CloseMessage(error);
             return message;
         }
-
         private object[] BindArguments(JArray args, IReadOnlyList<Type> paramTypes)
         {
             var arguments = new object[args.Count];
