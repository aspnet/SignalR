--- conflicted
+++ resolved
@@ -12,11 +12,7 @@
     internal class Utf8BufferTextReader : TextReader
     {
         private readonly Decoder _decoder;
-<<<<<<< HEAD
-        private ReadOnlyMemory<byte> _utf8Buffer;
-=======
         private ReadOnlySequence<byte> _utf8Buffer;
->>>>>>> 8c84518e
 
         [ThreadStatic]
         private static Utf8BufferTextReader _cachedInstance;
