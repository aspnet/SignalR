--- conflicted
+++ resolved
@@ -40,7 +40,7 @@
             using (var writer = CreateJsonTextWriter(output))
             {
                 writer.WriteStartObject();
-                if (responseMessage.Error != null)
+                if (!string.IsNullOrEmpty(responseMessage.Error))
                 {
                     writer.WritePropertyName(ErrorPropertyName);
                     writer.WriteValue(responseMessage.Error);
@@ -58,67 +58,50 @@
 
         public static HandshakeResponseMessage ParseResponseMessage(ReadOnlyMemory<byte> payload)
         {
-<<<<<<< HEAD
-            using (var reader = CreateJsonTextReader(payload))
-            {
-                JsonUtils.CheckRead(reader);
-                JsonUtils.EnsureObjectStart(reader);
-
-                string error = null;
-
-                var completed = false;
-                do
-                {
-                    switch (reader.TokenType)
-                    {
-                        case JsonToken.PropertyName:
-                            string memberName = reader.Value.ToString();
-
-                            switch (memberName)
-                            {
-                                case TypePropertyName:
-                                    // a handshake response does not have a type
-                                    // check the incoming message was not any other type of message
-                                    throw new InvalidOperationException("Handshake response should not have a 'type' value.");
-                                case ErrorPropertyName:
-                                    error = JsonUtils.ReadAsString(reader, ErrorPropertyName);
-                                    break;
-                            }
-                            break;
-                        case JsonToken.EndObject:
-                            completed = true;
-                            break;
-                    }
-                }
-                while (!completed && JsonUtils.CheckRead(reader));
-
-                return (error != null) ? new HandshakeResponseMessage(error) : HandshakeResponseMessage.Empty;
-=======
             var textReader = Utf8BufferTextReader.Get(payload);
 
             try
             {
                 using (var reader = JsonUtils.CreateJsonTextReader(textReader))
                 {
-                    var token = JToken.ReadFrom(reader);
-                    var handshakeJObject = JsonUtils.GetObject(token);
+                    JsonUtils.CheckRead(reader);
+                    JsonUtils.EnsureObjectStart(reader);
 
-                    // a handshake response does not have a type
-                    // check the incoming message was not any other type of message
-                    var type = JsonUtils.GetOptionalProperty<string>(handshakeJObject, TypePropertyName);
-                    if (!string.IsNullOrEmpty(type))
+                    string error = null;
+
+                    var completed = false;
+                    while (!completed && JsonUtils.CheckRead(reader))
                     {
-                        throw new InvalidOperationException("Handshake response should not have a 'type' value.");
-                    }
+                        switch (reader.TokenType)
+                        {
+                            case JsonToken.PropertyName:
+                                string memberName = reader.Value.ToString();
 
-                    var error = JsonUtils.GetOptionalProperty<string>(handshakeJObject, ErrorPropertyName);
-                    return new HandshakeResponseMessage(error);
+                                switch (memberName)
+                                {
+                                    case TypePropertyName:
+                                        // a handshake response does not have a type
+                                        // check the incoming message was not any other type of message
+                                        throw new InvalidDataException("Handshake response should not have a 'type' value.");
+                                    case ErrorPropertyName:
+                                        error = JsonUtils.ReadAsString(reader, ErrorPropertyName);
+                                        break;
+                                }
+                                break;
+                            case JsonToken.EndObject:
+                                completed = true;
+                                break;
+                            default:
+                                throw new InvalidDataException($"Unexpected token '{reader.TokenType}' when reading handshake response JSON.");
+                        }
+                    };
+
+                    return (error != null) ? new HandshakeResponseMessage(error) : HandshakeResponseMessage.Empty;
                 }
             }
             finally
             {
                 Utf8BufferTextReader.Return(textReader);
->>>>>>> 3952eacf
             }
         }
 
@@ -140,60 +123,54 @@
             {
                 using (var reader = JsonUtils.CreateJsonTextReader(textReader))
                 {
-                    var token = JToken.ReadFrom(reader);
-                    var handshakeJObject = JsonUtils.GetObject(token);
-                    var protocol = JsonUtils.GetRequiredProperty<string>(handshakeJObject, ProtocolPropertyName);
-                    var protocolVersion = JsonUtils.GetRequiredProperty<int>(handshakeJObject, ProtocolVersionName, JTokenType.Integer);
-                    requestMessage = new HandshakeRequestMessage(protocol, protocolVersion);
+                    JsonUtils.CheckRead(reader);
+                    JsonUtils.EnsureObjectStart(reader);
+
+                    string protocol = null;
+                    int? protocolVersion = null;
+
+                    var completed = false;
+                    do
+                    {
+                        switch (reader.TokenType)
+                        {
+                            case JsonToken.PropertyName:
+                                string memberName = reader.Value.ToString();
+
+                                switch (memberName)
+                                {
+                                    case ProtocolPropertyName:
+                                        protocol = JsonUtils.ReadAsString(reader, ProtocolPropertyName);
+                                        break;
+                                    case ProtocolVersionPropertyName:
+                                        protocolVersion = JsonUtils.ReadAsInt32(reader, ProtocolVersionPropertyName);
+                                        break;
+                                }
+                                break;
+                            case JsonToken.EndObject:
+                                completed = true;
+                                break;
+                            default:
+                                throw new InvalidDataException($"Unexpected token '{reader.TokenType}' when reading handshake request JSON.");
+                        }
+                    }
+                    while (!completed && JsonUtils.CheckRead(reader));
+
+                    if (protocol == null)
+                    {
+                        throw new InvalidDataException($"Missing required property '{ProtocolPropertyName}'.");
+                    }
+                    if (protocolVersion == null)
+                    {
+                        throw new InvalidDataException($"Missing required property '{ProtocolVersionPropertyName}'.");
+                    }
+
+                    requestMessage = new HandshakeRequestMessage(protocol, protocolVersion.Value);
                 }
             }
             finally
             {
-<<<<<<< HEAD
-                JsonUtils.CheckRead(reader);
-                JsonUtils.EnsureObjectStart(reader);
-
-                string protocol = null;
-                int? protocolVersion = null;
-
-                var completed = false;
-                do
-                {
-                    switch (reader.TokenType)
-                    {
-                        case JsonToken.PropertyName:
-                            string memberName = reader.Value.ToString();
-
-                            switch (memberName)
-                            {
-                                case ProtocolPropertyName:
-                                    protocol = JsonUtils.ReadAsString(reader, ProtocolPropertyName);
-                                    break;
-                                case ProtocolVersionPropertyName:
-                                    protocolVersion = JsonUtils.ReadAsInt32(reader, ProtocolVersionPropertyName);
-                                    break;
-                            }
-                            break;
-                        case JsonToken.EndObject:
-                            completed = true;
-                            break;
-                    }
-                }
-                while (!completed && JsonUtils.CheckRead(reader));
-
-                if (protocol == null)
-                {
-                    throw new InvalidDataException($"Missing required property '{ProtocolPropertyName}'.");
-                }
-                if (protocolVersion == null)
-                {
-                    throw new InvalidDataException($"Missing required property '{ProtocolVersionPropertyName}'.");
-                }
-
-                requestMessage = new HandshakeRequestMessage(protocol, protocolVersion.Value);
-=======
                 Utf8BufferTextReader.Return(textReader);
->>>>>>> 3952eacf
             }
 
             return true;
