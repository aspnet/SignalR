--- conflicted
+++ resolved
@@ -28,7 +28,7 @@
                     writer.WriteStartObject();
                     writer.WritePropertyName(ProtocolPropertyName);
                     writer.WriteValue(requestMessage.Protocol);
-                    writer.WritePropertyName(ProtocolVersionName);
+                	writer.WritePropertyName(ProtocolVersionPropertyName);
                     writer.WriteValue(requestMessage.Version);
                     writer.WriteEndObject();
                     writer.Flush();
@@ -36,16 +36,7 @@
             }
             finally
             {
-<<<<<<< HEAD
-                writer.WriteStartObject();
-                writer.WritePropertyName(ProtocolPropertyName);
-                writer.WriteValue(requestMessage.Protocol);
-                writer.WritePropertyName(ProtocolVersionPropertyName);
-                writer.WriteValue(requestMessage.Version);
-                writer.WriteEndObject();
-=======
                 Utf8BufferTextWriter.Return(textWriter);
->>>>>>> 8c84518e
             }
 
             TextMessageFormatter.WriteRecordSeparator(output);
@@ -104,7 +95,6 @@
 
                     string error = null;
 
-<<<<<<< HEAD
                     var completed = false;
                     while (!completed && JsonUtils.CheckRead(reader))
                     {
@@ -122,6 +112,9 @@
                                     case ErrorPropertyName:
                                         error = JsonUtils.ReadAsString(reader, ErrorPropertyName);
                                         break;
+                                    default:
+                                        reader.Skip();
+                                        break;
                                 }
                                 break;
                             case JsonToken.EndObject:
@@ -132,12 +125,8 @@
                         }
                     };
 
-                    return (error != null) ? new HandshakeResponseMessage(error) : HandshakeResponseMessage.Empty;
-=======
-                    var error = JsonUtils.GetOptionalProperty<string>(handshakeJObject, ErrorPropertyName);
-                    responseMessage = new HandshakeResponseMessage(error);
+                    responseMessage = (error != null) ? new HandshakeResponseMessage(error) : HandshakeResponseMessage.Empty;
                     return true;
->>>>>>> 8c84518e
                 }
             }
             finally
@@ -166,7 +155,7 @@
                     int? protocolVersion = null;
 
                     var completed = false;
-                    do
+                    while (!completed && JsonUtils.CheckRead(reader))
                     {
                         switch (reader.TokenType)
                         {
@@ -181,6 +170,9 @@
                                     case ProtocolVersionPropertyName:
                                         protocolVersion = JsonUtils.ReadAsInt32(reader, ProtocolVersionPropertyName);
                                         break;
+                                    default:
+                                        reader.Skip();
+                                        break;
                                 }
                                 break;
                             case JsonToken.EndObject:
@@ -190,7 +182,6 @@
                                 throw new InvalidDataException($"Unexpected token '{reader.TokenType}' when reading handshake request JSON.");
                         }
                     }
-                    while (!completed && JsonUtils.CheckRead(reader));
 
                     if (protocol == null)
                     {
