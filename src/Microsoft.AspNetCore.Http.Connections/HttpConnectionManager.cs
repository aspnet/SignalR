--- conflicted
+++ resolved
@@ -220,11 +220,7 @@
                 foreach (var c in _connections)
                 {
                     // We're shutting down so don't wait for closing the application
-<<<<<<< HEAD
-                    tasks.Add(DisposeAndRemoveAsync(c.Value.Connection));
-=======
                     tasks.Add(DisposeAndRemoveAsync(c.Value.Connection, closeGracefully: false));
->>>>>>> f632330d
                 }
 
                 Task.WaitAll(tasks.ToArray(), TimeSpan.FromSeconds(5));
