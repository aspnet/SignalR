// Copyright (c) .NET Foundation. All rights reserved.
// Licensed under the Apache License, Version 2.0. See License.txt in the project root for license information.

using System;
using System.Buffers;
using System.Collections.Generic;
using System.Diagnostics;
using System.IO;
using System.IO.Pipelines;
using System.Threading;
using System.Threading.Tasks;
using Microsoft.AspNetCore.Connections;
using Microsoft.AspNetCore.Connections.Features;
using Microsoft.AspNetCore.Http.Connections.Features;
using Microsoft.AspNetCore.Http.Connections.Internal.Transports;
using Microsoft.AspNetCore.Http.Features;
using Microsoft.AspNetCore.Internal;
using Microsoft.Extensions.Logging;
using Microsoft.Extensions.Primitives;

namespace Microsoft.AspNetCore.Http.Connections.Internal
{
    public partial class HttpConnectionDispatcher
    {
        private static readonly AvailableTransport _webSocketAvailableTransport =
            new AvailableTransport
            {
                Transport = nameof(HttpTransportType.WebSockets),
                TransferFormats = new List<string> { nameof(TransferFormat.Text), nameof(TransferFormat.Binary) }
            };

        private static readonly AvailableTransport _serverSentEventsAvailableTransport =
            new AvailableTransport
            {
                Transport = nameof(HttpTransportType.ServerSentEvents),
                TransferFormats = new List<string> { nameof(TransferFormat.Text) }
            };

        private static readonly AvailableTransport _longPollingAvailableTransport =
            new AvailableTransport
            {
                Transport = nameof(HttpTransportType.LongPolling),
                TransferFormats = new List<string> { nameof(TransferFormat.Text), nameof(TransferFormat.Binary) }
            };

        private readonly HttpConnectionManager _manager;
        private readonly ILoggerFactory _loggerFactory;
        private readonly ILogger _logger;

        public HttpConnectionDispatcher(HttpConnectionManager manager, ILoggerFactory loggerFactory)
        {
            _manager = manager;
            _loggerFactory = loggerFactory;
            _logger = _loggerFactory.CreateLogger<HttpConnectionDispatcher>();
        }

        public async Task ExecuteAsync(HttpContext context, HttpConnectionDispatcherOptions options, ConnectionDelegate connectionDelegate)
        {
            // Create the log scope and attempt to pass the Connection ID to it so as many logs as possible contain
            // the Connection ID metadata. If this is the negotiate request then the Connection ID for the scope will
            // be set a little later.
            var logScope = new ConnectionLogScope(GetConnectionId(context));
            using (_logger.BeginScope(logScope))
            {
                if (!await AuthorizeHelper.AuthorizeAsync(context, options.AuthorizationData))
                {
                    return;
                }

                if (HttpMethods.IsPost(context.Request.Method))
                {
                    // POST /{path}
                    await ProcessSend(context, options);
                }
                else if (HttpMethods.IsGet(context.Request.Method))
                {
                    // GET /{path}
                    await ExecuteAsync(context, connectionDelegate, options, logScope);
                }
                else if (HttpMethods.IsDelete(context.Request.Method))
                {
                    // DELETE /{path}
                    await ProcessDeleteAsync(context);
                }
                else
                {
                    context.Response.ContentType = "text/plain";
                    context.Response.StatusCode = StatusCodes.Status405MethodNotAllowed;
                }
            }
        }

        public async Task ExecuteNegotiateAsync(HttpContext context, HttpConnectionDispatcherOptions options)
        {
            // Create the log scope and the scope connectionId param will be set when the connection is created.
            var logScope = new ConnectionLogScope(connectionId: string.Empty);
            using (_logger.BeginScope(logScope))
            {
                if (!await AuthorizeHelper.AuthorizeAsync(context, options.AuthorizationData))
                {
                    return;
                }

                if (HttpMethods.IsPost(context.Request.Method))
                {
                    // POST /{path}/negotiate
                    await ProcessNegotiate(context, options, logScope);
                }
                else
                {
                    context.Response.ContentType = "text/plain";
                    context.Response.StatusCode = StatusCodes.Status405MethodNotAllowed;
                }
            }
        }

        private async Task ExecuteAsync(HttpContext context, ConnectionDelegate connectionDelegate, HttpConnectionDispatcherOptions options, ConnectionLogScope logScope)
        {
            var supportedTransports = options.Transports;

            // Server sent events transport
            // GET /{path}
            // Accept: text/event-stream
            var headers = context.Request.GetTypedHeaders();
            if (headers.Accept?.Contains(new Net.Http.Headers.MediaTypeHeaderValue("text/event-stream")) == true)
            {
                // Connection must already exist
                var connection = await GetConnectionAsync(context);
                if (connection == null)
                {
                    // No such connection, GetConnection already set the response status code
                    return;
                }

                if (!await EnsureConnectionStateAsync(connection, context, HttpTransportType.ServerSentEvents, supportedTransports, logScope, options))
                {
                    // Bad connection state. It's already set the response status code.
                    return;
                }

                Log.EstablishedConnection(_logger);

                // ServerSentEvents is a text protocol only
                connection.SupportedFormats = TransferFormat.Text;

                // We only need to provide the Input channel since writing to the application is handled through /send.
                var sse = new ServerSentEventsTransport(connection.Application.Input, connection.ConnectionId, _loggerFactory);

                await DoPersistentConnection(connectionDelegate, sse, context, connection);
            }
            else if (context.WebSockets.IsWebSocketRequest)
            {
                // Connection can be established lazily
                var connection = await GetOrCreateConnectionAsync(context, options);
                if (connection == null)
                {
                    // No such connection, GetOrCreateConnection already set the response status code
                    return;
                }

                if (!await EnsureConnectionStateAsync(connection, context, HttpTransportType.WebSockets, supportedTransports, logScope, options))
                {
                    // Bad connection state. It's already set the response status code.
                    return;
                }

                Log.EstablishedConnection(_logger);

                // Allow the reads to be cancelled
                connection.Cancellation = new CancellationTokenSource();

                var ws = new WebSocketsTransport(options.WebSockets, connection.Application, connection, _loggerFactory);

                await DoPersistentConnection(connectionDelegate, ws, context, connection);
            }
            else
            {
                // GET /{path} maps to long polling

                // Connection must already exist
                var connection = await GetConnectionAsync(context);
                if (connection == null)
                {
                    // No such connection, GetConnection already set the response status code
                    return;
                }

                if (!await EnsureConnectionStateAsync(connection, context, HttpTransportType.LongPolling, supportedTransports, logScope, options))
                {
                    // Bad connection state. It's already set the response status code.
                    return;
                }

                // Create a new Tcs every poll to keep track of the poll finishing, so we can properly wait on previous polls
                var currentRequestTcs = new TaskCompletionSource<object>(TaskCreationOptions.RunContinuationsAsynchronously);

                await connection.StateLock.WaitAsync();
                try
                {
                    if (connection.Status == HttpConnectionStatus.Disposed)
                    {
                        Log.ConnectionDisposed(_logger, connection.ConnectionId);

                        // The connection was disposed
                        context.Response.StatusCode = StatusCodes.Status404NotFound;
                        context.Response.ContentType = "text/plain";
                        return;
                    }

                    if (connection.Status == HttpConnectionStatus.Active)
                    {
                        var existing = connection.GetHttpContext();
                        Log.ConnectionAlreadyActive(_logger, connection.ConnectionId, existing.TraceIdentifier);
                    }

                    using (connection.Cancellation)
                    {
                        // Cancel the previous request
                        connection.Cancellation?.Cancel();

<<<<<<< HEAD
                        // Always wait for the previous request to drain
                        await connection.PreviousPollTask;
=======
                        try
                        {
                            // Wait for the previous request to drain
                            await connection.PreviousPollTask;
                        }
                        catch (OperationCanceledException)
                        {
                            // Previous poll canceled due to connection closing, close this poll too
                            context.Response.ContentType = "text/plain";
                            context.Response.StatusCode = StatusCodes.Status204NoContent;
                            return;
                        }
>>>>>>> 399ac267

                        connection.PreviousPollTask = currentRequestTcs.Task;
                    }

                    // Mark the connection as active
                    connection.Status = HttpConnectionStatus.Active;

                    // Raise OnConnected for new connections only since polls happen all the time
                    if (connection.ApplicationTask == null)
                    {
                        Log.EstablishedConnection(_logger);

                        connection.ApplicationTask = ExecuteApplication(connectionDelegate, connection);

                        context.Response.ContentType = "application/octet-stream";

                        // This request has no content
                        context.Response.ContentLength = 0;

                        // On the first poll, we flush the response immediately to mark the poll as "initialized" so future
                        // requests can be made safely
                        connection.TransportTask = context.Response.Body.FlushAsync();
                    }
                    else
                    {
                        Log.ResumingConnection(_logger);

                        // REVIEW: Performance of this isn't great as this does a bunch of per request allocations
                        connection.Cancellation = new CancellationTokenSource();

                        var timeoutSource = new CancellationTokenSource();
                        var tokenSource = CancellationTokenSource.CreateLinkedTokenSource(connection.Cancellation.Token, context.RequestAborted, timeoutSource.Token);

                        // Dispose these tokens when the request is over
                        context.Response.RegisterForDispose(timeoutSource);
                        context.Response.RegisterForDispose(tokenSource);

                        var longPolling = new LongPollingTransport(timeoutSource.Token, connection.Application.Input, _loggerFactory);

                        // Start the transport
                        connection.TransportTask = longPolling.ProcessRequestAsync(context, tokenSource.Token);

                        // Start the timeout after we return from creating the transport task
                        timeoutSource.CancelAfter(options.LongPolling.PollTimeout);
                    }
                }
                finally
                {
                    connection.StateLock.Release();
                }

                var resultTask = await Task.WhenAny(connection.ApplicationTask, connection.TransportTask);

                try
                {
                    var pollAgain = true;

                    // If the application ended before the transport task then we potentially need to end the connection
                    if (resultTask == connection.ApplicationTask)
                    {
                        // Complete the transport (notifying it of the application error if there is one)
                        connection.Transport.Output.Complete(connection.ApplicationTask.Exception);

                        // Wait for the transport to run
                        await connection.TransportTask;

                        // If the status code is a 204 it means the connection is done
                        if (context.Response.StatusCode == StatusCodes.Status204NoContent)
                        {
                            // Cancel current request to release any waiting poll and let dispose aquire the lock
                            currentRequestTcs.TrySetCanceled();

                            // We should be able to safely dispose because there's no more data being written
                            // We don't need to wait for close here since we've already waited for both sides
                            await _manager.DisposeAndRemoveAsync(connection, closeGracefully: false);

                            // Don't poll again if we've removed the connection completely
                            pollAgain = false;
                        }
                    }
                    else if (resultTask.IsFaulted)
                    {
                        // transport task was faulted, we should remove the connection
                        await _manager.DisposeAndRemoveAsync(connection, closeGracefully: false);

                        pollAgain = false;
                    }
                    else if (context.Response.StatusCode == StatusCodes.Status204NoContent)
                    {
                        // Don't poll if the transport task was canceled
                        pollAgain = false;
                    }

                    if (pollAgain)
                    {
                        // Mark the connection as inactive
                        connection.LastSeenUtc = DateTime.UtcNow;

                        connection.Status = HttpConnectionStatus.Inactive;
                    }
                }
                finally
                {
                    // Artificial task queue
                    // This will cause incoming polls to wait until the previous poll has finished updating internal state info
                    currentRequestTcs.TrySetResult(null);
                }
            }
        }

        private async Task DoPersistentConnection(ConnectionDelegate connectionDelegate,
                                                  IHttpTransport transport,
                                                  HttpContext context,
                                                  HttpConnectionContext connection)
        {
            await connection.StateLock.WaitAsync();
            try
            {
                if (connection.Status == HttpConnectionStatus.Disposed)
                {
                    Log.ConnectionDisposed(_logger, connection.ConnectionId);

                    // Connection was disposed
                    context.Response.StatusCode = StatusCodes.Status404NotFound;
                    return;
                }

                // There's already an active request
                if (connection.Status == HttpConnectionStatus.Active)
                {
                    Log.ConnectionAlreadyActive(_logger, connection.ConnectionId, connection.GetHttpContext().TraceIdentifier);

                    // Reject the request with a 409 conflict
                    context.Response.StatusCode = StatusCodes.Status409Conflict;
                    return;
                }

                // Mark the connection as active
                connection.Status = HttpConnectionStatus.Active;

                // Call into the end point passing the connection
                connection.ApplicationTask = ExecuteApplication(connectionDelegate, connection);

                // Start the transport
                connection.TransportTask = transport.ProcessRequestAsync(context, context.RequestAborted);
            }
            finally
            {
                connection.StateLock.Release();
            }

            // Wait for any of them to end
            await Task.WhenAny(connection.ApplicationTask, connection.TransportTask);

            await _manager.DisposeAndRemoveAsync(connection, closeGracefully: true);
        }

        private async Task ExecuteApplication(ConnectionDelegate connectionDelegate, HttpConnectionContext connection)
        {
            // Verify some initialization invariants
            Debug.Assert(connection.TransportType != HttpTransportType.None, "Transport has not been initialized yet");

            // Jump onto the thread pool thread so blocking user code doesn't block the setup of the
            // connection and transport
            await AwaitableThreadPool.Yield();

            // Running this in an async method turns sync exceptions into async ones
            await connectionDelegate(connection);
        }

        private async Task ProcessNegotiate(HttpContext context, HttpConnectionDispatcherOptions options, ConnectionLogScope logScope)
        {
            context.Response.ContentType = "application/json";

            // Establish the connection
            var connection = CreateConnection(options);

            // Set the Connection ID on the logging scope so that logs from now on will have the
            // Connection ID metadata set.
            logScope.ConnectionId = connection.ConnectionId;

            // Don't use thread static instance here because writer is used with async
            var writer = new MemoryBufferWriter();

            try
            {
                // Get the bytes for the connection id
                WriteNegotiatePayload(writer, connection.ConnectionId, context, options);

                Log.NegotiationRequest(_logger);

                // Write it out to the response with the right content length
                context.Response.ContentLength = writer.Length;
                await writer.CopyToAsync(context.Response.Body);
            }
            finally
            {
                writer.Reset();
            }
        }

        private static void WriteNegotiatePayload(IBufferWriter<byte> writer, string connectionId, HttpContext context, HttpConnectionDispatcherOptions options)
        {
            var response = new NegotiationResponse();
            response.ConnectionId = connectionId;
            response.AvailableTransports = new List<AvailableTransport>();

            if ((options.Transports & HttpTransportType.WebSockets) != 0 && ServerHasWebSockets(context.Features))
            {
                response.AvailableTransports.Add(_webSocketAvailableTransport);
            }

            if ((options.Transports & HttpTransportType.ServerSentEvents) != 0)
            {
                response.AvailableTransports.Add(_serverSentEventsAvailableTransport);
            }

            if ((options.Transports & HttpTransportType.LongPolling) != 0)
            {
                response.AvailableTransports.Add(_longPollingAvailableTransport);
            }

            NegotiateProtocol.WriteResponse(response, writer);
        }

        private static bool ServerHasWebSockets(IFeatureCollection features)
        {
            return features.Get<IHttpWebSocketFeature>() != null;
        }

        private static string GetConnectionId(HttpContext context) => context.Request.Query["id"];

        private async Task ProcessSend(HttpContext context, HttpConnectionDispatcherOptions options)
        {
            var connection = await GetConnectionAsync(context);
            if (connection == null)
            {
                // No such connection, GetConnection already set the response status code
                return;
            }

            context.Response.ContentType = "text/plain";

            if (connection.TransportType == HttpTransportType.WebSockets)
            {
                Log.PostNotAllowedForWebSockets(_logger);
                context.Response.StatusCode = StatusCodes.Status405MethodNotAllowed;
                await context.Response.WriteAsync("POST requests are not allowed for WebSocket connections.");
                return;
            }

            const int bufferSize = 4096;

            await connection.WriteLock.WaitAsync();

            try
            {
                if (connection.Status == HttpConnectionStatus.Disposed)
                {
                    Log.ConnectionDisposed(_logger, connection.ConnectionId);

                    // The connection was disposed
                    context.Response.StatusCode = StatusCodes.Status404NotFound;
                    context.Response.ContentType = "text/plain";
                    return;
                }

                try
                {
                    try
                    {
                        await context.Request.Body.CopyToAsync(connection.ApplicationStream, bufferSize);
                    }
                    catch (InvalidOperationException ex)
                    {
                        // PipeWriter will throw an error if it is written to while dispose is in progress and the writer has been completed
                        // Dispose isn't taking WriteLock because it could be held because of backpressure, and calling CancelPendingFlush
                        // then taking the lock introduces a race condition that could lead to a deadlock
                        Log.ConnectionDisposedWhileWriteInProgress(_logger, connection.ConnectionId, ex);

                        context.Response.StatusCode = StatusCodes.Status404NotFound;
                        context.Response.ContentType = "text/plain";
                        return;
                    }
                    catch (OperationCanceledException)
                    {
                        // CancelPendingFlush has canceled pending writes caused by backpresure
                        Log.ConnectionDisposed(_logger, connection.ConnectionId);

                        context.Response.StatusCode = StatusCodes.Status404NotFound;
                        context.Response.ContentType = "text/plain";
                        return;
                    }
                    catch (IOException ex)
                    {
                        // Can occur when the HTTP request is canceled by the client
                        Log.FailedToReadHttpRequestBody(_logger, connection.ConnectionId, ex);

                        context.Response.StatusCode = StatusCodes.Status400BadRequest;
                        context.Response.ContentType = "text/plain";
                        return;
                    }

                    Log.ReceivedBytes(_logger, connection.ApplicationStream.Length);
                }
                finally
                {
                    // Clear the amount of read bytes so logging is accurate
                    connection.ApplicationStream.Reset();
                }
            }
            finally
            {
                connection.WriteLock.Release();
            }
        }

        private async Task ProcessDeleteAsync(HttpContext context)
        {
            var connection = await GetConnectionAsync(context);
            if (connection == null)
            {
                // No such connection, GetConnection already set the response status code
                return;
            }

            // This end point only works for long polling
            if (connection.TransportType != HttpTransportType.LongPolling)
            {
                Log.ReceivedDeleteRequestForUnsupportedTransport(_logger, connection.TransportType);
                context.Response.StatusCode = StatusCodes.Status400BadRequest;
                context.Response.ContentType = "text/plain";
                await context.Response.WriteAsync("Cannot terminate this connection using the DELETE endpoint.");
                return;
            }

            Log.TerminatingConection(_logger);

            // Complete the receiving end of the pipe
            connection.Application.Output.Complete();

            // Dispose the connection gracefully, but don't wait for it. We assign it here so we can wait in tests
            connection.DisposeAndRemoveTask = _manager.DisposeAndRemoveAsync(connection, closeGracefully: true);

            context.Response.StatusCode = StatusCodes.Status202Accepted;
            context.Response.ContentType = "text/plain";
        }

        private async Task<bool> EnsureConnectionStateAsync(HttpConnectionContext connection, HttpContext context, HttpTransportType transportType, HttpTransportType supportedTransports, ConnectionLogScope logScope, HttpConnectionDispatcherOptions options)
        {
            if ((supportedTransports & transportType) == 0)
            {
                context.Response.ContentType = "text/plain";
                context.Response.StatusCode = StatusCodes.Status404NotFound;
                Log.TransportNotSupported(_logger, transportType);
                await context.Response.WriteAsync($"{transportType} transport not supported by this end point type");
                return false;
            }

            // Set the IHttpConnectionFeature now that we can access it.
            connection.Features.Set(context.Features.Get<IHttpConnectionFeature>());

            if (connection.TransportType == HttpTransportType.None)
            {
                connection.TransportType = transportType;
            }
            else if (connection.TransportType != transportType)
            {
                context.Response.ContentType = "text/plain";
                context.Response.StatusCode = StatusCodes.Status400BadRequest;
                Log.CannotChangeTransport(_logger, connection.TransportType, transportType);
                await context.Response.WriteAsync("Cannot change transports mid-connection");
                return false;
            }

            // Setup the connection state from the http context
            connection.User = context.User;

            // Configure transport-specific features.
            if (transportType == HttpTransportType.LongPolling)
            {
                connection.HasInherentKeepAlive = true;

                // For long polling, the requests come and go but the connection is still alive.
                // To make the IHttpContextFeature work well, we make a copy of the relevant properties
                // to a new HttpContext. This means that it's impossible to affect the context
                // with subsequent requests.
                var existing = connection.HttpContext;
                if (existing == null)
                {
                    var httpContext = CloneHttpContext(context);
                    connection.HttpContext = httpContext;
                }
                else
                {
                    // Set the request trace identifier to the current http request handling the poll
                    existing.TraceIdentifier = context.TraceIdentifier;
                    existing.User = context.User;
                }
            }
            else
            {
                connection.HttpContext = context;
            }

            // Set the Connection ID on the logging scope so that logs from now on will have the
            // Connection ID metadata set.
            logScope.ConnectionId = connection.ConnectionId;

            return true;
        }

        private static HttpContext CloneHttpContext(HttpContext context)
        {
            // The reason we're copying the base features instead of the HttpContext properties is
            // so that we can get all of the logic built into DefaultHttpContext to extract higher level
            // structure from the low level properties
            var existingRequestFeature = context.Features.Get<IHttpRequestFeature>();

            var requestFeature = new HttpRequestFeature();
            requestFeature.Protocol = existingRequestFeature.Protocol;
            requestFeature.Method = existingRequestFeature.Method;
            requestFeature.Scheme = existingRequestFeature.Scheme;
            requestFeature.Path = existingRequestFeature.Path;
            requestFeature.PathBase = existingRequestFeature.PathBase;
            requestFeature.QueryString = existingRequestFeature.QueryString;
            requestFeature.RawTarget = existingRequestFeature.RawTarget;
            var requestHeaders = new Dictionary<string, StringValues>(existingRequestFeature.Headers.Count, StringComparer.Ordinal);
            foreach (var header in existingRequestFeature.Headers)
            {
                requestHeaders[header.Key] = header.Value;
            }
            requestFeature.Headers = new HeaderDictionary(requestHeaders);

            var existingConnectionFeature = context.Features.Get<IHttpConnectionFeature>();
            var connectionFeature = new HttpConnectionFeature();

            if (existingConnectionFeature != null)
            {
                connectionFeature.ConnectionId = existingConnectionFeature.ConnectionId;
                connectionFeature.LocalIpAddress = existingConnectionFeature.LocalIpAddress;
                connectionFeature.LocalPort = existingConnectionFeature.LocalPort;
                connectionFeature.RemoteIpAddress = existingConnectionFeature.RemoteIpAddress;
                connectionFeature.RemotePort = existingConnectionFeature.RemotePort;
            }

            // The response is a dud, you can't do anything with it anyways
            var responseFeature = new HttpResponseFeature();

            var features = new FeatureCollection();
            features.Set<IHttpRequestFeature>(requestFeature);
            features.Set<IHttpResponseFeature>(responseFeature);
            features.Set<IHttpConnectionFeature>(connectionFeature);

            // REVIEW: We could strategically look at adding other features but it might be better
            // if we expose a callback that would allow the user to preserve HttpContext properties.

            var newHttpContext = new DefaultHttpContext(features);
            newHttpContext.TraceIdentifier = context.TraceIdentifier;
            newHttpContext.User = context.User;

            // Making request services function property could be tricky and expensive as it would require
            // DI scope per connection. It would also mean that services resolved in middleware leading up to here
            // wouldn't be the same instance (but maybe that's fine). For now, we just return an empty service provider
            newHttpContext.RequestServices = EmptyServiceProvider.Instance;

            // REVIEW: This extends the lifetime of anything that got put into HttpContext.Items
            newHttpContext.Items = new Dictionary<object, object>(context.Items);
            return newHttpContext;
        }

        private async Task<HttpConnectionContext> GetConnectionAsync(HttpContext context)
        {
            var connectionId = GetConnectionId(context);

            if (StringValues.IsNullOrEmpty(connectionId))
            {
                // There's no connection ID: bad request
                context.Response.StatusCode = StatusCodes.Status400BadRequest;
                context.Response.ContentType = "text/plain";
                await context.Response.WriteAsync("Connection ID required");
                return null;
            }

            if (!_manager.TryGetConnection(connectionId, out var connection))
            {
                // No connection with that ID: Not Found
                context.Response.StatusCode = StatusCodes.Status404NotFound;
                context.Response.ContentType = "text/plain";
                await context.Response.WriteAsync("No Connection with that ID");
                return null;
            }

            return connection;
        }

        // This is only used for WebSockets connections, which can connect directly without negotiating
        private async Task<HttpConnectionContext> GetOrCreateConnectionAsync(HttpContext context, HttpConnectionDispatcherOptions options)
        {
            var connectionId = GetConnectionId(context);
            HttpConnectionContext connection;

            // There's no connection id so this is a brand new connection
            if (StringValues.IsNullOrEmpty(connectionId))
            {
                connection = CreateConnection(options);
            }
            else if (!_manager.TryGetConnection(connectionId, out connection))
            {
                // No connection with that ID: Not Found
                context.Response.StatusCode = StatusCodes.Status404NotFound;
                await context.Response.WriteAsync("No Connection with that ID");
                return null;
            }

            return connection;
        }

        private HttpConnectionContext CreateConnection(HttpConnectionDispatcherOptions options)
        {
            var transportPipeOptions = new PipeOptions(pauseWriterThreshold: options.TransportMaxBufferSize, resumeWriterThreshold: options.TransportMaxBufferSize / 2, readerScheduler: PipeScheduler.ThreadPool, useSynchronizationContext: false);
            var appPipeOptions = new PipeOptions(pauseWriterThreshold: options.ApplicationMaxBufferSize, resumeWriterThreshold: options.ApplicationMaxBufferSize / 2, readerScheduler: PipeScheduler.ThreadPool, useSynchronizationContext: false);

            return _manager.CreateConnection(transportPipeOptions, appPipeOptions);
        }

        private class EmptyServiceProvider : IServiceProvider
        {
            public static EmptyServiceProvider Instance { get; } = new EmptyServiceProvider();
            public object GetService(Type serviceType) => null;
        }
    }
}<|MERGE_RESOLUTION|>--- conflicted
+++ resolved
@@ -218,10 +218,6 @@
                         // Cancel the previous request
                         connection.Cancellation?.Cancel();
 
-<<<<<<< HEAD
-                        // Always wait for the previous request to drain
-                        await connection.PreviousPollTask;
-=======
                         try
                         {
                             // Wait for the previous request to drain
@@ -234,7 +230,6 @@
                             context.Response.StatusCode = StatusCodes.Status204NoContent;
                             return;
                         }
->>>>>>> 399ac267
 
                         connection.PreviousPollTask = currentRequestTcs.Task;
                     }
@@ -317,6 +312,9 @@
                     }
                     else if (resultTask.IsFaulted)
                     {
+                        // Cancel current request to release any waiting poll and let dispose aquire the lock
+                        currentRequestTcs.TrySetCanceled();
+
                         // transport task was faulted, we should remove the connection
                         await _manager.DisposeAndRemoveAsync(connection, closeGracefully: false);
 
