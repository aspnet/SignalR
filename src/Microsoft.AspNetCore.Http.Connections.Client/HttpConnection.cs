// Copyright (c) .NET Foundation. All rights reserved.
// Licensed under the Apache License, Version 2.0. See License.txt in the project root for license information.

using System;
using System.Collections.Generic;
using System.IO.Pipelines;
using System.Linq;
using System.Net.Http;
using System.Runtime.InteropServices;
using System.Threading;
using System.Threading.Tasks;
using Microsoft.AspNetCore.Connections;
using Microsoft.AspNetCore.Connections.Features;
using Microsoft.AspNetCore.Http.Connections.Client.Internal;
using Microsoft.AspNetCore.Http.Connections.Features;
using Microsoft.AspNetCore.Http.Connections.Internal;
using Microsoft.AspNetCore.Http.Features;
using Microsoft.Extensions.Logging;
using Microsoft.Extensions.Logging.Abstractions;

namespace Microsoft.AspNetCore.Http.Connections.Client
{
    public partial class HttpConnection : ConnectionContext
    {
        private static readonly TimeSpan HttpClientTimeout = TimeSpan.FromSeconds(120);
#if !NETCOREAPP2_1
        private static readonly Version Windows8Version = new Version(6, 2);
#endif

        private readonly ILogger _logger;

        private readonly SemaphoreSlim _connectionLock = new SemaphoreSlim(1, 1);
        private bool _started;
        private bool _disposed;

        private readonly HttpClient _httpClient;
        private readonly HttpConnectionOptions _httpConnectionOptions;
        private ITransport _transport;
        private readonly ITransportFactory _transportFactory;
        private string _connectionId;
        private readonly ConnectionLogScope _logScope;
        private readonly IDisposable _scopeDisposable;
        private readonly ILoggerFactory _loggerFactory;

        public override IDuplexPipe Transport
        {
            get
            {
                CheckDisposed();
                if (_transport == null)
                {
                    throw new InvalidOperationException($"Cannot access the {nameof(Transport)} pipe before the connection has started.");
                }
                return _transport;
            }
            set => throw new NotSupportedException("The transport pipe isn't settable.");
        }

        public override IFeatureCollection Features { get; } = new FeatureCollection();
        public override string ConnectionId { get; set; }
        public override IDictionary<object, object> Items { get; set; } = new ConnectionItems();

        public HttpConnection(Uri url)
            : this(url, HttpTransports.All)
        { }

        public HttpConnection(Uri url, HttpTransportType transports)
            : this(url, transports, loggerFactory: null)
        {
        }

        public HttpConnection(Uri url, HttpTransportType transports, ILoggerFactory loggerFactory)
            : this(CreateHttpOptions(url, transports), loggerFactory)
        {
        }

        private static HttpConnectionOptions CreateHttpOptions(Uri url, HttpTransportType transports)
        {
            if (url == null)
            {
                throw new ArgumentNullException(nameof(url));
            }
            return new HttpConnectionOptions { Url = url, Transports = transports };
        }

        public HttpConnection(HttpConnectionOptions httpConnectionOptions, ILoggerFactory loggerFactory)
        {
            if (httpConnectionOptions.Url == null)
            {
                throw new ArgumentException("Options does not have a URL specified.", nameof(httpConnectionOptions));
            }

            _loggerFactory = loggerFactory ?? NullLoggerFactory.Instance;

            _logger = _loggerFactory.CreateLogger<HttpConnection>();
            _httpConnectionOptions = httpConnectionOptions;

            if (httpConnectionOptions.Transports != HttpTransportType.WebSockets)
            {
                _httpClient = CreateHttpClient();
            }

            _transportFactory = new DefaultTransportFactory(httpConnectionOptions.Transports, _loggerFactory, _httpClient, httpConnectionOptions);
            _logScope = new ConnectionLogScope();
            _scopeDisposable = _logger.BeginScope(_logScope);
        }

        // Used by unit tests
        internal HttpConnection(HttpConnectionOptions httpConnectionOptions, ILoggerFactory loggerFactory, ITransportFactory transportFactory)
            : this(httpConnectionOptions, loggerFactory)
        {
            _transportFactory = transportFactory;
        }

        public async Task StartAsync()
        {
<<<<<<< HEAD
            await StartAsyncCore(TransferFormat.Binary).ForceAsync();
=======
            await StartAsync(TransferFormat.Binary);
>>>>>>> 83dec109
        }

        public async Task StartAsync(TransferFormat transferFormat)
        {
            await StartAsyncCore(transferFormat).ForceAsync();
        }

        private async Task StartAsyncCore(TransferFormat transferFormat)
        {
            CheckDisposed();

            if (_started)
            {
                Log.SkippingStart(_logger);
                return;
            }

            await _connectionLock.WaitAsync();
            try
            {
                CheckDisposed();

                if (_started)
                {
                    Log.SkippingStart(_logger);
                    return;
                }

                Log.Starting(_logger);

                await SelectAndStartTransport(transferFormat);

                _started = true;
                Log.Started(_logger);
            }
            finally
            {
                _connectionLock.Release();
            }
        }

        public async Task DisposeAsync() => await DisposeAsyncCore().ForceAsync();

        private async Task DisposeAsyncCore()
        {
            if (_disposed)
            {
                return;
            }

            await _connectionLock.WaitAsync();
            try
            {
                if (!_disposed && _started)
                {
                    Log.DisposingHttpConnection(_logger);

                    // Stop the transport, but we don't care if it throws.
                    // The transport should also have completed the pipe with this exception.
                    try
                    {
                        await _transport.StopAsync();
                    }
                    catch (Exception ex)
                    {
                        Log.TransportThrewExceptionOnStop(_logger, ex);
                    }

                    Log.Disposed(_logger);
                }
                else
                {
                    Log.SkippingDispose(_logger);
                }

                _httpClient?.Dispose();
            }
            finally
            {
                // We want to do these things even if the WaitForWriterToComplete/WaitForReaderToComplete fails
                if (!_disposed)
                {
                    _scopeDisposable.Dispose();
                    _disposed = true;
                }

                _connectionLock.Release();
            }
        }

        private async Task SelectAndStartTransport(TransferFormat transferFormat)
        {
            if (_httpConnectionOptions.Transports == HttpTransportType.WebSockets)
            {
                Log.StartingTransport(_logger, _httpConnectionOptions.Transports, _httpConnectionOptions.Url);
                await StartTransport(_httpConnectionOptions.Url, _httpConnectionOptions.Transports, transferFormat);
            }
            else
            {
                var negotiationResponse = await GetNegotiationResponse();

                // This should only need to happen once
                var connectUrl = CreateConnectUrl(_httpConnectionOptions.Url, negotiationResponse.ConnectionId);

                // We're going to search for the transfer format as a string because we don't want to parse
                // all the transfer formats in the negotiation response, and we want to allow transfer formats
                // we don't understand in the negotiate response.
                var transferFormatString = transferFormat.ToString();

                foreach (var transport in negotiationResponse.AvailableTransports)
                {
                    if (!Enum.TryParse<HttpTransportType>(transport.Transport, out var transportType))
                    {
                        Log.TransportNotSupported(_logger, transport.Transport);
                        continue;
                    }

                    if (transportType == HttpTransportType.WebSockets && !IsWebSocketsSupported())
                    {
                        Log.WebSocketsNotSupportedByOperatingSystem(_logger);
                        continue;
                    }

                    try
                    {
                        if ((transportType & _httpConnectionOptions.Transports) == 0)
                        {
                            Log.TransportDisabledByClient(_logger, transportType);
                        }
                        else if (!transport.TransferFormats.Contains(transferFormatString, StringComparer.Ordinal))
                        {
                            Log.TransportDoesNotSupportTransferFormat(_logger, transportType, transferFormat);
                        }
                        else
                        {
                            // The negotiation response gets cleared in the fallback scenario.
                            if (negotiationResponse == null)
                            {
                                negotiationResponse = await GetNegotiationResponse();
                                connectUrl = CreateConnectUrl(_httpConnectionOptions.Url, negotiationResponse.ConnectionId);
                            }

                            Log.StartingTransport(_logger, transportType, connectUrl);
                            await StartTransport(connectUrl, transportType, transferFormat);
                            break;
                        }
                    }
                    catch (Exception ex)
                    {
                        Log.TransportFailed(_logger, transportType, ex);
                        // Try the next transport
                        // Clear the negotiation response so we know to re-negotiate.
                        negotiationResponse = null;
                    }
                }
            }

            if (_transport == null)
            {
                throw new InvalidOperationException("Unable to connect to the server with any of the available transports.");
            }
        }

        private async Task<NegotiationResponse> Negotiate(Uri url, HttpClient httpClient, ILogger logger)
        {
            try
            {
                // Get a connection ID from the server
                Log.EstablishingConnection(logger, url);
                var urlBuilder = new UriBuilder(url);
                if (!urlBuilder.Path.EndsWith("/"))
                {
                    urlBuilder.Path += "/";
                }
                urlBuilder.Path += "negotiate";

                using (var request = new HttpRequestMessage(HttpMethod.Post, urlBuilder.Uri))
                {
                    // Corefx changed the default version and High Sierra curlhandler tries to upgrade request
                    request.Version = new Version(1, 1);

                    // ResponseHeadersRead instructs SendAsync to return once headers are read
                    // rather than buffer the entire response. This gives a small perf boost.
                    // Note that it is important to dispose of the response when doing this to
                    // avoid leaving the connection open.
                    using (var response = await httpClient.SendAsync(request, HttpCompletionOption.ResponseHeadersRead))
                    {
                        response.EnsureSuccessStatusCode();
                        NegotiationResponse negotiateResponse;
                        using (var responseStream = await response.Content.ReadAsStreamAsync())
                        {
                            negotiateResponse = NegotiateProtocol.ParseResponse(responseStream);
                        }
                        Log.ConnectionEstablished(_logger, negotiateResponse.ConnectionId);
                        return negotiateResponse;
                    }
                }
            }
            catch (Exception ex)
            {
                Log.ErrorWithNegotiation(logger, url, ex);
                throw;
            }
        }

        private static Uri CreateConnectUrl(Uri url, string connectionId)
        {
            if (string.IsNullOrWhiteSpace(connectionId))
            {
                throw new FormatException("Invalid connection id.");
            }

            return Utils.AppendQueryString(url, "id=" + connectionId);
        }

        private async Task StartTransport(Uri connectUrl, HttpTransportType transportType, TransferFormat transferFormat)
        {
            // Construct the transport
            var transport = _transportFactory.CreateTransport(transportType);

            // Start the transport, giving it one end of the pipe
            try
            {
                await transport.StartAsync(connectUrl, transferFormat);
            }
            catch (Exception ex)
            {
                Log.ErrorStartingTransport(_logger, transportType, ex);

                _transport = null;
                throw;
            }

            if (transportType == HttpTransportType.LongPolling)
            {
                // Disable keep alives for long polling
                Features.Set<IConnectionInherentKeepAliveFeature>(new ConnectionInherentKeepAliveFeature(_httpClient.Timeout));
            }

            // We successfully started, set the transport properties (we don't want to set these until the transport is definitely running).
            _transport = transport;

            Log.TransportStarted(_logger, transportType);
        }

        private HttpClient CreateHttpClient()
        {
            var httpClientHandler = new HttpClientHandler();
            HttpMessageHandler httpMessageHandler = httpClientHandler;

            if (_httpConnectionOptions != null)
            {
                if (_httpConnectionOptions.Proxy != null)
                {
                    httpClientHandler.Proxy = _httpConnectionOptions.Proxy;
                }
                if (_httpConnectionOptions.Cookies != null)
                {
                    httpClientHandler.CookieContainer = _httpConnectionOptions.Cookies;
                }
                if (_httpConnectionOptions.ClientCertificates != null)
                {
                    httpClientHandler.ClientCertificates.AddRange(_httpConnectionOptions.ClientCertificates);
                }
                if (_httpConnectionOptions.UseDefaultCredentials != null)
                {
                    httpClientHandler.UseDefaultCredentials = _httpConnectionOptions.UseDefaultCredentials.Value;
                }
                if (_httpConnectionOptions.Credentials != null)
                {
                    httpClientHandler.Credentials = _httpConnectionOptions.Credentials;
                }

                httpMessageHandler = httpClientHandler;
                if (_httpConnectionOptions.HttpMessageHandlerFactory != null)
                {
                    httpMessageHandler = _httpConnectionOptions.HttpMessageHandlerFactory(httpClientHandler);
                    if (httpMessageHandler == null)
                    {
                        throw new InvalidOperationException("Configured HttpMessageHandlerFactory did not return a value.");
                    }
                }

                // Apply the authorization header in a handler instead of a default header because it can change with each request
                if (_httpConnectionOptions.AccessTokenProvider != null)
                {
                    httpMessageHandler = new AccessTokenHttpMessageHandler(httpMessageHandler, _httpConnectionOptions.AccessTokenProvider);
                }
            }

            // Wrap message handler after HttpMessageHandlerFactory to ensure not overriden
            httpMessageHandler = new LoggingHttpMessageHandler(httpMessageHandler, _loggerFactory);

            var httpClient = new HttpClient(httpMessageHandler);
            httpClient.Timeout = HttpClientTimeout;

            // Start with the user agent header
            httpClient.DefaultRequestHeaders.UserAgent.Add(Constants.UserAgentHeader);

            // Apply any headers configured on the HttpConnectionOptions
            if (_httpConnectionOptions?.Headers != null)
            {
                foreach (var header in _httpConnectionOptions.Headers)
                {
                    httpClient.DefaultRequestHeaders.Add(header.Key, header.Value);
                }
            }

            httpClient.DefaultRequestHeaders.Remove("X-Requested-With");
            // Tell auth middleware to 401 instead of redirecting
            httpClient.DefaultRequestHeaders.Add("X-Requested-With", "XMLHttpRequest");

            return httpClient;
        }

        private void CheckDisposed()
        {
            if (_disposed)
            {
                throw new ObjectDisposedException(nameof(HttpConnection));
            }
        }

        private static bool IsWebSocketsSupported()
        {
#if NETCOREAPP2_1
            // .NET Core 2.1 and above has a managed implementation
            return true;
#else
            var isWindows = RuntimeInformation.IsOSPlatform(OSPlatform.Windows);
            if (!isWindows)
            {
                // Assume other OSes have websockets
                return true;
            }
            else
            {
                // Windows 8 and above has websockets
                return Environment.OSVersion.Version >= Windows8Version;
            }
#endif
        }

        private async Task<NegotiationResponse> GetNegotiationResponse()
        {
            var negotiationResponse = await Negotiate(_httpConnectionOptions.Url, _httpClient, _logger);
            _connectionId = negotiationResponse.ConnectionId;
            _logScope.ConnectionId = _connectionId;
            return negotiationResponse;
        }
    }
}<|MERGE_RESOLUTION|>--- conflicted
+++ resolved
@@ -114,11 +114,7 @@
 
         public async Task StartAsync()
         {
-<<<<<<< HEAD
-            await StartAsyncCore(TransferFormat.Binary).ForceAsync();
-=======
             await StartAsync(TransferFormat.Binary);
->>>>>>> 83dec109
         }
 
         public async Task StartAsync(TransferFormat transferFormat)
