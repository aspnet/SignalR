// Copyright (c) .NET Foundation. All rights reserved.
// Licensed under the Apache License, Version 2.0. See License.txt in the project root for license information.

using System;
using System.Buffers;
using System.Collections.Concurrent;
using System.Collections.Generic;
using System.Diagnostics;
using System.IO;
using System.IO.Pipelines;
using System.Runtime.CompilerServices;
using System.Threading;
using System.Threading.Channels;
using System.Threading.Tasks;
using Microsoft.AspNetCore.Connections.Features;
using Microsoft.AspNetCore.SignalR.Internal;
using Microsoft.AspNetCore.SignalR.Internal.Formatters;
using Microsoft.AspNetCore.SignalR.Internal.Protocol;
using Microsoft.AspNetCore.Sockets.Client;
using Microsoft.AspNetCore.Sockets.Internal;
using Microsoft.Extensions.Logging;
using Microsoft.Extensions.Logging.Abstractions;

namespace Microsoft.AspNetCore.SignalR.Client
{
    public partial class HubConnection
    {
        public static readonly TimeSpan DefaultServerTimeout = TimeSpan.FromSeconds(30); // Server ping rate is 15 sec, this is 2 times that.

        // This lock protects the connection state.
        private readonly SemaphoreSlim _connectionLock = new SemaphoreSlim(1, 1);

        // Persistent across all connections
        private readonly ILoggerFactory _loggerFactory;
        private readonly ILogger _logger;
        private readonly IHubProtocol _protocol;
        private readonly Func<IConnection> _connectionFactory;
        private readonly ConcurrentDictionary<string, List<InvocationHandler>> _handlers = new ConcurrentDictionary<string, List<InvocationHandler>>();
        private bool _disposed;

        // Transient state to a connection
        private readonly object _pendingCallsLock = new object();
        private ConnectionState _connectionState;

        public event Action<Exception> Closed;

        /// <summary>
        /// Gets or sets the server timeout interval for the connection. Changes to this value
        /// will not be applied until the Keep Alive timer is next reset.
        /// </summary>
        public TimeSpan ServerTimeout { get; set; } = DefaultServerTimeout;

        public HubConnection(Func<IConnection> connectionFactory, IHubProtocol protocol) : this(connectionFactory, protocol, NullLoggerFactory.Instance)
        {
        }

        public HubConnection(Func<IConnection> connectionFactory, IHubProtocol protocol, ILoggerFactory loggerFactory)
        {
            _connectionFactory = connectionFactory ?? throw new ArgumentNullException(nameof(connectionFactory));
            _protocol = protocol ?? throw new ArgumentNullException(nameof(protocol));

            _loggerFactory = loggerFactory ?? NullLoggerFactory.Instance;
            _logger = _loggerFactory.CreateLogger<HubConnection>();
        }

        public async Task StartAsync()
        {
            CheckDisposed();
            await StartAsyncCore().ForceAsync();
        }

        public async Task StopAsync()
        {
            CheckDisposed();
            await StopAsyncCore(disposing: false).ForceAsync();
        }

        public async Task DisposeAsync()
        {
            if (!_disposed)
            {
                await StopAsyncCore(disposing: true).ForceAsync();
            }
        }

<<<<<<< HEAD
        private async Task StartAsyncCore()
        {
            await _connection.StartAsync(_protocol.TransferFormat);
            _needKeepAlive = _connection.Features.Get<IConnectionInherentKeepAliveFeature>() == null;
            _receivedHandshakeResponse = false;

            Log.HubProtocol(_logger, _protocol.Name, _protocol.Version);

            _connectionActive = new CancellationTokenSource();
            using (var memoryStream = new LimitArrayPoolWriteStream())
            {
                Log.SendingHubHandshake(_logger);
                HandshakeProtocol.WriteRequestMessage(new HandshakeRequestMessage(_protocol.Name, _protocol.Version), memoryStream);

                // TODO: when IConnection exposes Output then write the handshake directly to it
                await _connection.SendAsync(memoryStream.ToArray(), _connectionActive.Token);
            }

            ResetTimeoutTimer();
        }

        public async Task StopAsync() => await StopAsyncCore().ForceAsync();

        private Task StopAsyncCore() => _connection.StopAsync();

        public async Task DisposeAsync() => await DisposeAsyncCore().ForceAsync();

        private async Task DisposeAsyncCore()
=======
        public IDisposable On(string methodName, Type[] parameterTypes, Func<object[], object, Task> handler, object state)
>>>>>>> cfaa123e
        {
            Log.RegisteringHandler(_logger, methodName);

            CheckDisposed();

            // It's OK to be disposed while registering a callback, we'll just never call the callback anyway (as with all the callbacks registered before disposal).
            var invocationHandler = new InvocationHandler(parameterTypes, handler, state);
            var invocationList = _handlers.AddOrUpdate(methodName, _ => new List<InvocationHandler> { invocationHandler },
                (_, invocations) =>
                {
                    lock (invocations)
                    {
                        invocations.Add(invocationHandler);
                    }
                    return invocations;
                });

            return new Subscription(invocationHandler, invocationList);
        }

        public async Task<ChannelReader<object>> StreamAsChannelAsync(string methodName, Type returnType, object[] args, CancellationToken cancellationToken = default) =>
            await StreamAsChannelAsyncCore(methodName, returnType, args, cancellationToken).ForceAsync();

        public async Task<object> InvokeAsync(string methodName, Type returnType, object[] args, CancellationToken cancellationToken = default) =>
            await InvokeAsyncCore(methodName, returnType, args, cancellationToken).ForceAsync();

        // REVIEW: We don't generally use cancellation tokens when writing to a pipe because the asynchrony is only the result of backpressure.
        // However, this would be the only "invocation" method _without_ a cancellation token... which is odd.
        public async Task SendAsync(string methodName, object[] args, CancellationToken cancellationToken = default) =>
            await SendAsyncCore(methodName, args, cancellationToken).ForceAsync();

        private async Task StartAsyncCore()
        {
            await WaitConnectionLockAsync();
            try
            {
                if (_connectionState != null)
                {
                    // We're already connected
                    return;
                }

                CheckDisposed();

                Log.Starting(_logger);

                // Start the connection
                var connection = _connectionFactory();
                await connection.StartAsync(_protocol.TransferFormat);
                _connectionState = new ConnectionState(connection, this);

                // From here on, if an error occurs we need to shut down the connection because
                // we still own it.
                try
                {
                    Log.HubProtocol(_logger, _protocol.Name, _protocol.Version);
                    await HandshakeAsync();
                }
                catch (Exception ex)
                {
                    Log.ErrorStartingConnection(_logger, ex);

                    // Can't have any invocations to cancel, we're in the lock.
                    await _connectionState.Connection.DisposeAsync();
                    throw;
                }

                _connectionState.ReceiveTask = ReceiveLoop(_connectionState);
                Log.Started(_logger);
            }
            finally
            {
                ReleaseConnectionLock();
            }
        }

        // This method does both Dispose and Start, the 'disposing' flag indicates which.
        // The behaviors are nearly identical, except that the _disposed flag is set in the lock
        // if we're disposing.
        private async Task StopAsyncCore(bool disposing)
        {
            // Block a Start from happening until we've finished capturing the connection state.
            ConnectionState connectionState;
            await WaitConnectionLockAsync();
            try
            {
                if (disposing && _disposed)
                {
                    // DisposeAsync should be idempotent.
                    return;
                }

                CheckDisposed();
                connectionState = _connectionState;
                
                // Set the stopping flag so that any invocations after this get a useful error message instead of
                // silently failing or throwing an error about the pipe being completed.
                if (connectionState != null)
                {
                    connectionState.Stopping = true;
                }

                if (disposing)
                {
                    _disposed = true;
                }
            }
            finally
            {
                ReleaseConnectionLock();
            }

            // Now stop the connection we captured
            if (connectionState != null)
            {
                await connectionState.StopAsync(ServerTimeout);
            }
        }

        private async Task<ChannelReader<object>> StreamAsChannelAsyncCore(string methodName, Type returnType, object[] args, CancellationToken cancellationToken)
        {
            async Task OnStreamCancelled(InvocationRequest irq)
            {
                // We need to take the connection lock in order to ensure we a) have a connection and b) are the only one accessing the write end of the pipe.
                await WaitConnectionLockAsync();
                try
                {
                    if (_connectionState != null)
                    {
                        Log.SendingCancellation(_logger, irq.InvocationId);

                        // Fire and forget, if it fails that means we aren't connected anymore.
                        _ = SendHubMessage(new CancelInvocationMessage(irq.InvocationId), irq.CancellationToken);
                    }
                    else
                    {
                        Log.UnableToSendCancellation(_logger, irq.InvocationId);
                    }
                }
                finally
                {
                    ReleaseConnectionLock();
                }

                // Cancel the invocation
                irq.Dispose();
            }

            CheckDisposed();
            await WaitConnectionLockAsync();

            ChannelReader<object> channel;
            try
            {
                CheckDisposed();
                CheckConnectionActive(nameof(StreamAsChannelAsync));

                var irq = InvocationRequest.Stream(cancellationToken, returnType, _connectionState.GetNextId(), _loggerFactory, this, out channel);
                await InvokeStreamCore(methodName, irq, args, cancellationToken);

                if (cancellationToken.CanBeCanceled)
                {
                    cancellationToken.Register(state => _ = OnStreamCancelled((InvocationRequest)state), irq);
                }
            }
            finally
            {
                ReleaseConnectionLock();
            }

            return channel;
        }


        private async Task<object> InvokeAsyncCore(string methodName, Type returnType, object[] args, CancellationToken cancellationToken)
        {
            CheckDisposed();
            await WaitConnectionLockAsync();

            Task<object> invocationTask;
            try
            {
                CheckDisposed();
                CheckConnectionActive(nameof(InvokeAsync));

                var irq = InvocationRequest.Invoke(cancellationToken, returnType, _connectionState.GetNextId(), _loggerFactory, this, out invocationTask);
                await InvokeCore(methodName, irq, args, cancellationToken);
            }
            finally
            {
                ReleaseConnectionLock();
            }

            // Wait for this outside the lock, because it won't complete until the server responds.
            return await invocationTask;
        }

        private async Task InvokeCore(string methodName, InvocationRequest irq, object[] args, CancellationToken cancellationToken)
        {
            AssertConnectionValid();

            Log.PreparingBlockingInvocation(_logger, irq.InvocationId, methodName, irq.ResultType.FullName, args.Length);

            // Client invocations are always blocking
            var invocationMessage = new InvocationMessage(irq.InvocationId, target: methodName,
                argumentBindingException: null, arguments: args);

            Log.RegisteringInvocation(_logger, invocationMessage.InvocationId);

            _connectionState.AddInvocation(irq);

            // Trace the full invocation
            Log.IssuingInvocation(_logger, invocationMessage.InvocationId, irq.ResultType.FullName, methodName, args);

            try
            {
                await SendHubMessage(invocationMessage, cancellationToken);
            }
            catch (Exception ex)
            {
                Log.FailedToSendInvocation(_logger, invocationMessage.InvocationId, ex);
                _connectionState.TryRemoveInvocation(invocationMessage.InvocationId, out _);
                irq.Fail(ex);
            }
        }

        private async Task InvokeStreamCore(string methodName, InvocationRequest irq, object[] args, CancellationToken cancellationToken)
        {
            AssertConnectionValid();

            Log.PreparingStreamingInvocation(_logger, irq.InvocationId, methodName, irq.ResultType.FullName, args.Length);

            var invocationMessage = new StreamInvocationMessage(irq.InvocationId, methodName,
                argumentBindingException: null, arguments: args);

            // I just want an excuse to use 'irq' as a variable name...
            Log.RegisteringInvocation(_logger, invocationMessage.InvocationId);

            _connectionState.AddInvocation(irq);

            // Trace the full invocation
            Log.IssuingInvocation(_logger, invocationMessage.InvocationId, irq.ResultType.FullName, methodName, args);

            try
            {
<<<<<<< HEAD
                // TODO: when IConnection exposes Output then write the message directly to it
                var payload = _protocol.WriteToArray(hubMessage);
                Log.SendInvocation(_logger, hubMessage.InvocationId);

                await _connection.SendAsync(payload, irq.CancellationToken);
                Log.SendInvocationCompleted(_logger, hubMessage.InvocationId);
=======
                await SendHubMessage(invocationMessage, cancellationToken);
>>>>>>> cfaa123e
            }
            catch (Exception ex)
            {
                Log.FailedToSendInvocation(_logger, invocationMessage.InvocationId, ex);
                _connectionState.TryRemoveInvocation(invocationMessage.InvocationId, out _);
                irq.Fail(ex);
            }
        }

        private async Task SendHubMessage(HubInvocationMessage hubMessage, CancellationToken cancellationToken = default)
        {
            AssertConnectionValid();

            var payload = _protocol.WriteToArray(hubMessage);

            Log.SendingMessage(_logger, hubMessage);
            // REVIEW: If a token is passed in and is cancelled during FlushAsync it seems to break .Complete()...
            await WriteAsync(payload, CancellationToken.None);
            Log.MessageSent(_logger, hubMessage);
        }

        private async Task SendAsyncCore(string methodName, object[] args, CancellationToken cancellationToken)
        {
            CheckDisposed();

            await WaitConnectionLockAsync();
            try
            {
                CheckDisposed();
                CheckConnectionActive(nameof(SendAsync));

                Log.PreparingNonBlockingInvocation(_logger, methodName, args.Length);

<<<<<<< HEAD
                // TODO: when IConnection exposes Output then write the message directly to it
                var payload = _protocol.WriteToArray(invocationMessage);
                Log.SendInvocation(_logger, invocationMessage.InvocationId);
=======
                var invocationMessage = new InvocationMessage(null, target: methodName,
                    argumentBindingException: null, arguments: args);
>>>>>>> cfaa123e

                await SendHubMessage(invocationMessage, cancellationToken);
            }
            finally
            {
                ReleaseConnectionLock();
            }
        }

        private async Task<(bool close, Exception exception)> ProcessMessagesAsync(ReadOnlySequence<byte> buffer, ConnectionState connectionState)
        {
            Log.ProcessingMessage(_logger, buffer.Length);

            // TODO: Don't ToArray it :)
            var data = buffer.ToArray();

            var currentData = new ReadOnlyMemory<byte>(data);
            Log.ParsingMessages(_logger, currentData.Length);

            var messages = new List<HubMessage>();
            if (_protocol.TryParseMessages(currentData, connectionState, messages))
            {
                Log.ReceivingMessages(_logger, messages.Count);
                foreach (var message in messages)
                {
                    InvocationRequest irq;
                    switch (message)
                    {
                        case InvocationMessage invocation:
                            Log.ReceivedInvocation(_logger, invocation.InvocationId, invocation.Target,
                                invocation.ArgumentBindingException != null ? null : invocation.Arguments);
                            await DispatchInvocationAsync(invocation);
                            break;
                        case CompletionMessage completion:
                            if (!connectionState.TryRemoveInvocation(completion.InvocationId, out irq))
                            {
                                Log.DroppedCompletionMessage(_logger, completion.InvocationId);
                            }
                            else
                            {
                                DispatchInvocationCompletion(completion, irq);
                                irq.Dispose();
                            }
                            break;
                        case StreamItemMessage streamItem:
                            // Complete the invocation with an error, we don't support streaming (yet)
                            if (!connectionState.TryGetInvocation(streamItem.InvocationId, out irq))
                            {
                                Log.DroppedStreamMessage(_logger, streamItem.InvocationId);
                                return (close: false, exception: null);
                            }
                            await DispatchInvocationStreamItemAsync(streamItem, irq);
                            break;
                        case CloseMessage close:
                            if (string.IsNullOrEmpty(close.Error))
                            {
                                Log.ReceivedClose(_logger);
                                return (close: true, exception: null);
                            }
                            else
                            {
                                Log.ReceivedCloseWithError(_logger, close.Error);
                                return (close: true, exception: new HubException($"The server closed the connection with the following error: {close.Error}"));
                            }
                        case PingMessage _:
                            Log.ReceivedPing(_logger);
                            // Nothing to do on receipt of a ping.
                            break;
                        default:
                            throw new InvalidOperationException($"Unexpected message type: {message.GetType().FullName}");
                    }
                }
                Log.ProcessedMessages(_logger, messages.Count);
            }
            else
            {
                Log.FailedParsing(_logger, data.Length);
            }

            return (close: false, exception: null);
        }

        private async Task DispatchInvocationAsync(InvocationMessage invocation)
        {
            // Find the handler
            if (!_handlers.TryGetValue(invocation.Target, out var handlers))
            {
                Log.MissingHandler(_logger, invocation.Target);
                return;
            }

            // TODO: Optimize this!
            // Copying the callbacks to avoid concurrency issues
            InvocationHandler[] copiedHandlers;
            lock (handlers)
            {
                copiedHandlers = new InvocationHandler[handlers.Count];
                handlers.CopyTo(copiedHandlers);
            }

            foreach (var handler in copiedHandlers)
            {
                try
                {
                    await handler.InvokeAsync(invocation.Arguments);
                }
                catch (Exception ex)
                {
                    Log.ErrorInvokingClientSideMethod(_logger, invocation.Target, ex);
                }
            }
        }

        private async Task DispatchInvocationStreamItemAsync(StreamItemMessage streamItem, InvocationRequest irq)
        {
            Log.ReceivedStreamItem(_logger, streamItem.InvocationId);

            if (irq.CancellationToken.IsCancellationRequested)
            {
                Log.CancelingStreamItem(_logger, irq.InvocationId);
            }
            else if (!await irq.StreamItem(streamItem.Item))
            {
                Log.ReceivedStreamItemAfterClose(_logger, irq.InvocationId);
            }
        }

        private void DispatchInvocationCompletion(CompletionMessage completion, InvocationRequest irq)
        {
            Log.ReceivedInvocationCompletion(_logger, completion.InvocationId);

            if (irq.CancellationToken.IsCancellationRequested)
            {
                Log.CancelingInvocationCompletion(_logger, irq.InvocationId);
            }
            else
            {
                irq.Complete(completion);
            }
        }

        private void CheckDisposed()
        {
            if (_disposed)
            {
                throw new ObjectDisposedException(nameof(HubConnection));
            }
        }

        private async Task HandshakeAsync()
        {
            // Send the Handshake request
            using (var memoryStream = new MemoryStream())
            {
                Log.SendingHubHandshake(_logger);
                HandshakeProtocol.WriteRequestMessage(new HandshakeRequestMessage(_protocol.Name, _protocol.Version), memoryStream);
                var result = await WriteAsync(memoryStream.ToArray(), CancellationToken.None);

                if (result.IsCompleted)
                {
                    // The other side disconnected
                    throw new InvalidOperationException("The server disconnected before the handshake was completed");
                }
            }

            try
            {
                while (true)
                {
                    var result = await _connectionState.Connection.Transport.Input.ReadAsync();
                    var buffer = result.Buffer;
                    var consumed = buffer.Start;

                    try
                    {
                        // Read first message out of the incoming data
                        if (!buffer.IsEmpty && TextMessageParser.TryParseMessage(ref buffer, out var payload))
                        {
                            // Buffer was advanced to the end of the message by TryParseMessage
                            consumed = buffer.Start;
                            var message = HandshakeProtocol.ParseResponseMessage(payload.ToArray());

                            if (!string.IsNullOrEmpty(message.Error))
                            {
                                Log.HandshakeServerError(_logger, message.Error);
                                throw new HubException(
                                    $"Unable to complete handshake with the server due to an error: {message.Error}");
                            }

                            break;
                        }
                        else if (result.IsCompleted)
                        {
                            // Not enough data, and we won't be getting any more data.
                            throw new InvalidOperationException(
                                "The server disconnected before sending a handshake response");
                        }
                    }
                    finally
                    {
                        _connectionState.Connection.Transport.Input.AdvanceTo(consumed);
                    }
                }
            }
            catch (Exception ex)
            {
                // shutdown if we're unable to read handshake
                Log.ErrorReceivingHandshakeResponse(_logger, ex);
                throw;
            }

            Log.HandshakeComplete(_logger);
        }

        private async Task ReceiveLoop(ConnectionState connectionState)
        {
            // We hold a local capture of the connection state because StopAsync may dump out the current one.
            // We'll be locking any time we want to check back in to the "active" connection state.

            Log.ReceiveLoopStarting(_logger);

            var timeoutTimer = StartTimeoutTimer(connectionState);

            try
            {
                while (true)
                {
                    var result = await connectionState.Connection.Transport.Input.ReadAsync();
                    var buffer = result.Buffer;
                    var consumed = buffer.End; // TODO: Support partial messages
                    var examined = buffer.End;

                    try
                    {
                        if (result.IsCanceled)
                        {
                            // We were cancelled. Possibly because we were stopped gracefully
                            break;
                        }
                        else if (!buffer.IsEmpty)
                        {
                            ResetTimeoutTimer(timeoutTimer);

                            // We have data, process it
                            var (close, exception) = await ProcessMessagesAsync(buffer, connectionState);
                            if (close)
                            {
                                // Closing because we got a close frame, possibly with an error in it.
                                connectionState.CloseException = exception;
                                break;
                            }
                        }
                        else if (result.IsCompleted)
                        {
                            break;
                        }
                    }
                    finally
                    {
                        connectionState.Connection.Transport.Input.AdvanceTo(consumed, examined);
                    }
                }
            }
            catch (Exception ex)
            {
                Log.ServerDisconnectedWithError(_logger, ex);
                connectionState.CloseException = ex;
            }
            
            // Clear the connectionState field
            await WaitConnectionLockAsync();
            try
            {
                SafeAssert(ReferenceEquals(_connectionState, connectionState),
                    "Someone other than ReceiveLoop cleared the connection state!");
                _connectionState = null;
            }
            finally
            {
                ReleaseConnectionLock();
            }

            // Stop the timeout timer.
            timeoutTimer?.Dispose();

            // Dispose the connection
            await connectionState.Connection.DisposeAsync();

            // Cancel any outstanding invocations within the connection lock
            connectionState.CancelOutstandingInvocations(connectionState.CloseException);

            if (connectionState.CloseException != null)
            {
                Log.ShutdownWithError(_logger, connectionState.CloseException);
            }
            else
            {
                Log.ShutdownConnection(_logger);
            }

            // Fire-and-forget the closed event
            RunClosedEvent(connectionState.CloseException);
        }

        private void RunClosedEvent(Exception closeException)
        {
            _ = Task.Run(() =>
            {
                try
                {
                    Log.InvokingClosedEventHandler(_logger);
                    Closed?.Invoke(closeException);
                }
                catch (Exception ex)
                {
                    Log.ErrorDuringClosedEvent(_logger, ex);
                }
            });
        }

        private void ResetTimeoutTimer(Timer timeoutTimer)
        {
            if (timeoutTimer != null)
            {
                Log.ResettingKeepAliveTimer(_logger);
                timeoutTimer.Change(ServerTimeout, Timeout.InfiniteTimeSpan);
            }
        }

        private Timer StartTimeoutTimer(ConnectionState connectionState)
        {
            // Check if we need keep-alive
            Timer timeoutTimer = null;
            if (connectionState.Connection.Features.Get<IConnectionInherentKeepAliveFeature>() == null)
            {
                Log.StartingServerTimeoutTimer(_logger, ServerTimeout);
                timeoutTimer = new Timer(
                    state => OnTimeout((ConnectionState)state),
                    connectionState,
                    dueTime: ServerTimeout,
                    period: Timeout.InfiniteTimeSpan);
            }
            else
            {
                Log.NotUsingServerTimeout(_logger);
            }

            return timeoutTimer;
        }

        private void OnTimeout(ConnectionState connectionState)
        {
            if (!Debugger.IsAttached)
            {
                connectionState.CloseException = new TimeoutException(
                    $"Server timeout ({ServerTimeout.TotalMilliseconds:0.00}ms) elapsed without receiving a message from the server.");
                connectionState.Connection.Transport.Input.CancelPendingRead();
            }
        }

        private ValueTask<FlushResult> WriteAsync(byte[] payload, CancellationToken cancellationToken = default)
        {
            AssertConnectionValid();
            return _connectionState.Connection.Transport.Output.WriteAsync(payload, cancellationToken);
        }

        private void CheckConnectionActive(string methodName)
        {
            if (_connectionState == null || _connectionState.Stopping)
            {
                throw new InvalidOperationException($"The '{methodName}' method cannot be called if the connection is not active");
            }
        }

        // Debug.Assert plays havoc with Unit Tests. But I want something that I can "assert" only in Debug builds.
        [Conditional("DEBUG")]
        private static void SafeAssert(bool condition, string message, [CallerMemberName] string memberName = null, [CallerFilePath] string fileName = null, [CallerLineNumber] int lineNumber = 0)
        {
            if (!condition)
            {
                throw new Exception($"Assertion failed in {memberName}, at {fileName}:{lineNumber}: {message}");
            }
        }

        [Conditional("DEBUG")]
        private void AssertInConnectionLock([CallerMemberName] string memberName = null, [CallerFilePath] string fileName = null, [CallerLineNumber] int lineNumber = 0) => SafeAssert(_connectionLock.CurrentCount == 0, "We're not in the Connection Lock!", memberName, fileName, lineNumber);

        [Conditional("DEBUG")]
        private void AssertConnectionValid([CallerMemberName] string memberName = null, [CallerFilePath] string fileName = null, [CallerLineNumber] int lineNumber = 0)
        {
            AssertInConnectionLock(memberName, fileName, lineNumber);
            SafeAssert(_connectionState != null, "We don't have a connection!", memberName, fileName, lineNumber);
        }

        private Task WaitConnectionLockAsync([CallerMemberName] string memberName = null, [CallerFilePath] string filePath = null, [CallerLineNumber] int lineNumber = 0)
        {
            Log.WaitingOnConnectionLock(_logger, memberName, filePath, lineNumber);
            return _connectionLock.WaitAsync();
        }

        private void ReleaseConnectionLock([CallerMemberName] string memberName = null,
            [CallerFilePath] string filePath = null, [CallerLineNumber] int lineNumber = 0)
        {
            Log.ReleasingConnectionLock(_logger, memberName, filePath, lineNumber);
            _connectionLock.Release();
        }

        private class Subscription : IDisposable
        {
            private readonly InvocationHandler _handler;
            private readonly List<InvocationHandler> _handlerList;

            public Subscription(InvocationHandler handler, List<InvocationHandler> handlerList)
            {
                _handler = handler;
                _handlerList = handlerList;
            }

            public void Dispose()
            {
                lock (_handlerList)
                {
                    _handlerList.Remove(_handler);
                }
            }
        }

        private struct InvocationHandler
        {
            public Type[] ParameterTypes { get; }
            private readonly Func<object[], object, Task> _callback;
            private readonly object _state;

            public InvocationHandler(Type[] parameterTypes, Func<object[], object, Task> callback, object state)
            {
                _callback = callback;
                ParameterTypes = parameterTypes;
                _state = state;
            }

            public Task InvokeAsync(object[] parameters)
            {
                return _callback(parameters, _state);
            }
        }

        // Represents all the transient state about a connection
        // This includes binding information because return type binding depends upon _pendingCalls
        private class ConnectionState : IInvocationBinder
        {
            private volatile bool _stopping;
            private readonly HubConnection _hubConnection;

            private TaskCompletionSource<object> _stopTcs;
            private readonly object _lock = new object();
            private readonly Dictionary<string, InvocationRequest> _pendingCalls = new Dictionary<string, InvocationRequest>();
            private int _nextId;

            public IConnection Connection { get; }
            public Task ReceiveTask { get; set; }
            public Exception CloseException { get; set; }

            public bool Stopping
            {
                get => _stopping;
                set => _stopping = value;
            }

            public ConnectionState(IConnection connection, HubConnection hubConnection)
            {
                _hubConnection = hubConnection;
                Connection = connection;
            }

            public string GetNextId() => Interlocked.Increment(ref _nextId).ToString();

            public void AddInvocation(InvocationRequest irq)
            {
                lock (_lock)
                {
                    if (_pendingCalls.ContainsKey(irq.InvocationId))
                    {
                        Log.InvocationAlreadyInUse(_hubConnection._logger, irq.InvocationId);
                        throw new InvalidOperationException($"Invocation ID '{irq.InvocationId}' is already in use.");
                    }
                    else
                    {
                        _pendingCalls.Add(irq.InvocationId, irq);
                    }
                }
            }

            public bool TryGetInvocation(string invocationId, out InvocationRequest irq)
            {
                lock (_lock)
                {
                    return _pendingCalls.TryGetValue(invocationId, out irq);
                }
            }

            public bool TryRemoveInvocation(string invocationId, out InvocationRequest irq)
            {
                lock (_lock)
                {
                    if (_pendingCalls.TryGetValue(invocationId, out irq))
                    {
                        _pendingCalls.Remove(invocationId);
                        return true;
                    }
                    else
                    {
                        return false;
                    }
                }
            }

            public void CancelOutstandingInvocations(Exception exception)
            {
                Log.CancelingOutstandingInvocations(_hubConnection._logger);

                lock (_lock)
                {
                    foreach (var outstandingCall in _pendingCalls.Values)
                    {
                        Log.RemovingInvocation(_hubConnection._logger, outstandingCall.InvocationId);
                        if (exception != null)
                        {
                            outstandingCall.Fail(exception);
                        }
                        outstandingCall.Dispose();
                    }
                    _pendingCalls.Clear();
                }
            }

            public Task StopAsync(TimeSpan timeout)
            {
                // We want multiple StopAsync calls on the same connection state
                // to wait for the same "stop" to complete.
                lock (_lock)
                {
                    if (_stopTcs != null)
                    {
                        return _stopTcs.Task;
                    }
                    else
                    {
                        _stopTcs = new TaskCompletionSource<object>();
                        return StopAsyncCore(timeout);
                    }
                }
            }

            private async Task StopAsyncCore(TimeSpan timeout)
            {
                Log.Stopping(_hubConnection._logger);

                // Complete our write pipe, which should cause everything to shut down
                Log.TerminatingReceiveLoop(_hubConnection._logger);
                Connection.Transport.Input.CancelPendingRead();

                // Wait ServerTimeout for the server or transport to shut down.
                Log.WaitingForReceiveLoopToTerminate(_hubConnection._logger);
                await ReceiveTask;

                Log.Stopped(_hubConnection._logger);
                _stopTcs.TrySetResult(null);
            }

            Type IInvocationBinder.GetReturnType(string invocationId)
            {
                if (!TryGetInvocation(invocationId, out var irq))
                {
                    Log.ReceivedUnexpectedResponse(_hubConnection._logger, invocationId);
                    return null;
                }
                return irq.ResultType;
            }

            IReadOnlyList<Type> IInvocationBinder.GetParameterTypes(string methodName)
            {
                if (!_hubConnection._handlers.TryGetValue(methodName, out var handlers))
                {
                    Log.MissingHandler(_hubConnection._logger, methodName);
                    return Type.EmptyTypes;
                }

                // We use the parameter types of the first handler
                lock (handlers)
                {
                    if (handlers.Count > 0)
                    {
                        return handlers[0].ParameterTypes;
                    }
                    throw new InvalidOperationException($"There are no callbacks registered for the method '{methodName}'");
                }
            }
        }
    }
}<|MERGE_RESOLUTION|>--- conflicted
+++ resolved
@@ -83,38 +83,7 @@
             }
         }
 
-<<<<<<< HEAD
-        private async Task StartAsyncCore()
-        {
-            await _connection.StartAsync(_protocol.TransferFormat);
-            _needKeepAlive = _connection.Features.Get<IConnectionInherentKeepAliveFeature>() == null;
-            _receivedHandshakeResponse = false;
-
-            Log.HubProtocol(_logger, _protocol.Name, _protocol.Version);
-
-            _connectionActive = new CancellationTokenSource();
-            using (var memoryStream = new LimitArrayPoolWriteStream())
-            {
-                Log.SendingHubHandshake(_logger);
-                HandshakeProtocol.WriteRequestMessage(new HandshakeRequestMessage(_protocol.Name, _protocol.Version), memoryStream);
-
-                // TODO: when IConnection exposes Output then write the handshake directly to it
-                await _connection.SendAsync(memoryStream.ToArray(), _connectionActive.Token);
-            }
-
-            ResetTimeoutTimer();
-        }
-
-        public async Task StopAsync() => await StopAsyncCore().ForceAsync();
-
-        private Task StopAsyncCore() => _connection.StopAsync();
-
-        public async Task DisposeAsync() => await DisposeAsyncCore().ForceAsync();
-
-        private async Task DisposeAsyncCore()
-=======
         public IDisposable On(string methodName, Type[] parameterTypes, Func<object[], object, Task> handler, object state)
->>>>>>> cfaa123e
         {
             Log.RegisteringHandler(_logger, methodName);
 
@@ -360,16 +329,7 @@
 
             try
             {
-<<<<<<< HEAD
-                // TODO: when IConnection exposes Output then write the message directly to it
-                var payload = _protocol.WriteToArray(hubMessage);
-                Log.SendInvocation(_logger, hubMessage.InvocationId);
-
-                await _connection.SendAsync(payload, irq.CancellationToken);
-                Log.SendInvocationCompleted(_logger, hubMessage.InvocationId);
-=======
                 await SendHubMessage(invocationMessage, cancellationToken);
->>>>>>> cfaa123e
             }
             catch (Exception ex)
             {
@@ -403,14 +363,8 @@
 
                 Log.PreparingNonBlockingInvocation(_logger, methodName, args.Length);
 
-<<<<<<< HEAD
-                // TODO: when IConnection exposes Output then write the message directly to it
-                var payload = _protocol.WriteToArray(invocationMessage);
-                Log.SendInvocation(_logger, invocationMessage.InvocationId);
-=======
                 var invocationMessage = new InvocationMessage(null, target: methodName,
                     argumentBindingException: null, arguments: args);
->>>>>>> cfaa123e
 
                 await SendHubMessage(invocationMessage, cancellationToken);
             }
