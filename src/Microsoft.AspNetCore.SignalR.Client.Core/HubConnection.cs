--- conflicted
+++ resolved
@@ -4,14 +4,17 @@
 using System;
 using System.Collections.Concurrent;
 using System.Collections.Generic;
+using System.Diagnostics;
 using System.IO;
 using System.Threading;
+using System.Threading.Tasks;
 using System.Threading.Channels;
-using System.Threading.Tasks;
-using Microsoft.AspNetCore.Protocols.Features;
 using Microsoft.AspNetCore.SignalR.Internal;
+using Microsoft.AspNetCore.SignalR.Internal.Encoders;
 using Microsoft.AspNetCore.SignalR.Internal.Protocol;
+using Microsoft.AspNetCore.Sockets;
 using Microsoft.AspNetCore.Sockets.Client;
+using Microsoft.AspNetCore.Sockets.Features;
 using Microsoft.AspNetCore.Sockets.Internal;
 using Microsoft.Extensions.Logging;
 using Microsoft.Extensions.Logging.Abstractions;
@@ -27,6 +30,7 @@
         private readonly IConnection _connection;
         private readonly IHubProtocol _protocol;
         private readonly HubBinder _binder;
+        private HubProtocolReaderWriter _protocolReaderWriter;
 
         private readonly object _pendingCallsLock = new object();
         private readonly Dictionary<string, InvocationRequest> _pendingCalls = new Dictionary<string, InvocationRequest>();
@@ -109,8 +113,25 @@
 
         private async Task StartAsyncCore()
         {
-            await _connection.StartAsync(_protocol.TransferFormat);
+            var transferModeFeature = _connection.Features.Get<ITransferModeFeature>();
+            if (transferModeFeature == null)
+            {
+                transferModeFeature = new TransferModeFeature();
+                _connection.Features.Set(transferModeFeature);
+            }
+
+            var requestedTransferMode =
+                _protocol.Type == ProtocolType.Binary
+                    ? TransferMode.Binary
+                    : TransferMode.Text;
+
+            transferModeFeature.TransferMode = requestedTransferMode;
+            await _connection.StartAsync();
             _needKeepAlive = _connection.Features.Get<IConnectionInherentKeepAliveFeature>() == null;
+
+            var actualTransferMode = transferModeFeature.TransferMode;
+
+            _protocolReaderWriter = new HubProtocolReaderWriter(_protocol, GetDataEncoder(requestedTransferMode, actualTransferMode));
 
             Log.HubProtocol(_logger, _protocol.Name);
 
@@ -123,6 +144,20 @@
             }
 
             ResetTimeoutTimer();
+        }
+
+        private IDataEncoder GetDataEncoder(TransferMode requestedTransferMode, TransferMode actualTransferMode)
+        {
+            if (requestedTransferMode == TransferMode.Binary && actualTransferMode == TransferMode.Text)
+            {
+                // This is for instance for SSE which is a Text protocol and the user wants to use a binary
+                // protocol so we need to encode messages.
+                return new Base64Encoder();
+            }
+
+            Debug.Assert(requestedTransferMode == actualTransferMode, "All transports besides SSE are expected to support binary mode.");
+
+            return new PassThroughEncoder();
         }
 
         public async Task StopAsync() => await StopAsyncCore().ForceAsync();
@@ -150,16 +185,16 @@
             return new Subscription(invocationHandler, invocationList);
         }
 
-        public async Task<ChannelReader<object>> StreamAsChannelAsync(string methodName, Type returnType, object[] args, CancellationToken cancellationToken = default)
-        {
-            return await StreamAsChannelAsyncCore(methodName, returnType, args, cancellationToken).ForceAsync();
-        }
-
-        private async Task<ChannelReader<object>> StreamAsChannelAsyncCore(string methodName, Type returnType, object[] args, CancellationToken cancellationToken)
+        public async Task<ChannelReader<object>> StreamAsync(string methodName, Type returnType, object[] args, CancellationToken cancellationToken = default)
+        {
+            return await StreamAsyncCore(methodName, returnType, args, cancellationToken).ForceAsync();
+        }
+
+        private async Task<ChannelReader<object>> StreamAsyncCore(string methodName, Type returnType, object[] args, CancellationToken cancellationToken)
         {
             if (!_startCalled)
             {
-                throw new InvalidOperationException($"The '{nameof(StreamAsChannelAsync)}' method cannot be called before the connection has been started.");
+                throw new InvalidOperationException($"The '{nameof(StreamAsync)}' method cannot be called before the connection has been started.");
             }
 
             var invokeCts = new CancellationTokenSource();
@@ -254,7 +289,7 @@
         {
             try
             {
-                var payload = _protocol.WriteToArray(hubMessage);
+                var payload = _protocolReaderWriter.WriteMessage(hubMessage);
                 Log.SendInvocation(_logger, hubMessage.InvocationId);
 
                 await _connection.SendAsync(payload, irq.CancellationToken);
@@ -287,7 +322,7 @@
             {
                 Log.PreparingNonBlockingInvocation(_logger, methodName, args.Length);
 
-                var payload = _protocol.WriteToArray(invocationMessage);
+                var payload = _protocolReaderWriter.WriteMessage(invocationMessage);
                 Log.SendInvocation(_logger, invocationMessage.InvocationId);
 
                 await _connection.SendAsync(payload, cancellationToken);
@@ -304,8 +339,7 @@
         {
             ResetTimeoutTimer();
             Log.ParsingMessages(_logger, data.Length);
-            var messages = new List<HubMessage>();
-            if (_protocol.TryParseMessages(data, _binder, messages))
+            if (_protocolReaderWriter.ReadMessages(data, _binder, out var messages))
             {
                 Log.ReceivingMessages(_logger, messages.Count);
                 foreach (var message in messages)
@@ -398,11 +432,7 @@
                 return;
             }
 
-<<<<<<< HEAD
-            var copiedHandlers = handlers.GetCopiedHandlers();
-=======
             InvocationHandler[] copiedHandlers = handlers.GetCopiedHandlers();
->>>>>>> 4648e91d
 
             foreach (var handler in copiedHandlers)
             {
@@ -574,8 +604,6 @@
         }
 
         private class InvocationHandlerList
-<<<<<<< HEAD
-=======
         {
             private readonly List<InvocationHandler> _invocationHandlers;
             private InvocationHandler[] _CopiedHandlers;
@@ -620,49 +648,8 @@
         }
 
         private class TransferModeFeature : ITransferModeFeature
->>>>>>> 4648e91d
-        {
-            private readonly List<InvocationHandler> _invocationHandlers;
-            private InvocationHandler[] _CopiedHandlers;
-
-            internal InvocationHandlerList(InvocationHandler handler)
-            {
-                _invocationHandlers = new List<InvocationHandler>() { handler };
-            }
-
-            internal InvocationHandler[] GetCopiedHandlers()
-            {
-                var copiedHandlers = _CopiedHandlers;
-                if (copiedHandlers == null)
-                {
-                    lock(_invocationHandlers)
-                    {
-                        _CopiedHandlers = copiedHandlers = _invocationHandlers.ToArray();
-                    }
-                }
-                return copiedHandlers;
-            }
-
-            internal InvocationHandlerList Add(InvocationHandler handler)
-            {
-                lock (_invocationHandlers)
-                {
-                    _invocationHandlers.Add(handler);
-                    _CopiedHandlers = null;
-                }
-                return this;
-            }
-            
-            internal void Remove(InvocationHandler handler)
-            {
-                lock (_invocationHandlers)
-                {
-                    if (_invocationHandlers.Remove(handler))
-                    {
-                        _CopiedHandlers = null;
-                    }
-                }
-            }
+        {
+            public TransferMode TransferMode { get; set; }
         }
     }
 }