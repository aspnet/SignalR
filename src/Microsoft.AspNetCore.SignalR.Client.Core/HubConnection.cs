--- conflicted
+++ resolved
@@ -368,12 +368,7 @@
 
                 await SendHubMessage(invocationMessage, cancellationToken);
             }
-<<<<<<< HEAD
-
-            if (message.Error != null)
-=======
             finally
->>>>>>> 8c84518e
             {
                 ReleaseConnectionLock();
             }
@@ -528,7 +523,7 @@
                         {
                             if (HandshakeProtocol.TryParseResponseMessage(ref buffer, out var message))
                             {
-                                if (!string.IsNullOrEmpty(message.Error))
+                                if (message.Error != null)
                                 {
                                     Log.HandshakeServerError(_logger, message.Error);
                                     throw new HubException(
